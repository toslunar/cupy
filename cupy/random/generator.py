--- conflicted
+++ resolved
@@ -129,7 +129,6 @@
             self.rk_seed += cupy.core.internal.prod(size)
         return y
 
-<<<<<<< HEAD
     def gamma(self, shape, scale=1.0, size=None, dtype=float):
         """Returns an array of samples drawn from a gamma distribution.
 
@@ -148,12 +147,11 @@
         else:
             self.rk_seed += numpy.prod(size)
         return y
-=======
+
     _laplace_kernel = core.ElementwiseKernel(
         'T x, T loc, T scale', 'T y',
         'y = T(loc) + T(scale) * ((x < 0.5) ? log(x + x): -log(2.0 - x - x))',
         'laplace_kernel')
->>>>>>> 7ab65ec8
 
     def laplace(self, loc=0.0, scale=1.0, size=None, dtype=float):
         """Returns an array of samples drawn from the laplace distribution.
