--- conflicted
+++ resolved
@@ -493,13 +493,9 @@
 
 
 def _fftn(a, s, axes, norm, direction, value_type='C2C', order='A', plan=None,
-<<<<<<< HEAD
           overwrite_x=False):
-=======
-          overwrite_x=False, out=None):
     if isinstance(a, np.ndarray):
         raise TypeError('The input array a must be a cupy.ndarray')
->>>>>>> 8090c52f
     if norm not in (None, 'ortho'):
         raise ValueError('Invalid norm value %s, should be None or "ortho".'
                          % norm)
