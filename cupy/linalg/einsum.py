--- conflicted
+++ resolved
@@ -406,17 +406,11 @@
         batch_size = _prod([dimension_dict[s] for s in batch_dims])
         contract_size = _prod([dimension_dict[s] for s in contract_dims])
 
-<<<<<<< HEAD
-        tmp0 = op0.transpose(bs0 + ts0 + cs0).reshape(batch_size, -1, contract_size)
-        tmp1 = op1.transpose(bs1 + cs1 + ts1).reshape(batch_size, contract_size, -1)
-        if dtype is not None and cupy.result_type(tmp0, tmp1) != dtype:
-=======
         tmp0 = op0.transpose(bs0 + ts0 + cs0).reshape(
             batch_size, -1, contract_size)
         tmp1 = op1.transpose(bs1 + cs1 + ts1).reshape(
             batch_size, contract_size, -1)
-        if dtype is not None and xp.result_type(tmp0, tmp1) != dtype:
->>>>>>> 087c2a00
+        if dtype is not None and cupy.result_type(tmp0, tmp1) != dtype:
             tmp0 = tmp0.astype(dtype)
             tmp1 = tmp1.astype(dtype)
         tmp_out = cupy.matmul(tmp0, tmp1)
