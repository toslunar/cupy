import functools
import itertools
import operator

import cupy
from cupy.linalg.einsum_opt import _greedy_path
from cupy.linalg.einsum_opt import _optimal_path


options = {
    'sum_ellipsis': False,
    'broadcast_diagonal': False,
}


einsum_symbols = 'ABCDEFGHIJKLMNOPQRSTUVWXYZabcdefghijklmnopqrstuvwxyz'


def _concat(lists):
    return sum(lists, [])


def _prod(xs):
    return functools.reduce(operator.mul, xs, 1)


def _transpose_ex(a, axeses):
    """Transpose and diagonal

    Args:
        a
        axeses (list of list of ints)

    Returns:
        p: a with its axes permutated. A writeable view is returned whenever
            possible.
    """

    shape = []
    strides = []
    for axes in axeses:
        dims = [a.shape[axis] for axis in axes]
        dim = max(dims)  # TODO(kataoka): fix to dim=0
        stride = sum(
            0 if d == 1 else a.strides[axis]
            for axis, d in zip(axes, dims)
        )
        shape.append(dim)
        strides.append(stride)
    a = a.view()
    a._set_shape_and_strides(shape, strides)
    return a


def _parse_int_subscript(sub):
    subscripts = ""
    for s in sub:
        if s is Ellipsis:
            subscripts += "@"
        elif isinstance(s, int):
            subscripts += einsum_symbols[s]
        else:
            raise TypeError("For this input type lists must contain "
                            "either int or Ellipsis")
    return subscripts


def _parse_einsum_input(operands, parse_ellipsis=True):
    """Parse einsum operands.

    This function is based on `numpy.core.einsumfunc._parse_einsum_input`
    function in NumPy 1.14.

    Returns
    -------
    input_strings : str
        Parsed input strings
    output_string : str
        Parsed output string
    operands : list of array_like
        The operands to use in the numpy contraction

    Examples
    --------
    The operand list is simplified to reduce printing:

    >>> a = np.random.rand(4, 4)
    >>> b = np.random.rand(4, 4, 4)
    >>> _parse_einsum_input(('...a,...a->...', a, b))
    (['@a, @a'], 'xz', [a, b])

    >>> __parse_einsum_input((a, [Ellipsis, 0], b, [Ellipsis, 0]))
    (['@a, @a'], 'xz', [a, b])
    """

    if len(operands) == 0:
        raise ValueError("No input operands")

    if isinstance(operands[0], str):
        subscripts = operands[0].replace(" ", "")
        operands = list(operands[1:])

        # Ensure all characters are valid
        for s in subscripts:
            if s in '.,->':
                continue
            if s not in einsum_symbols:
                raise ValueError("Character %s is not a valid symbol." % s)

        # Parse "..."
        subscripts = subscripts.replace("...", "@")
        if "." in subscripts:
            raise ValueError("Invalid Ellipses.")

        # Parse "->"
        if ("-" in subscripts) or (">" in subscripts):
            # Check for proper "->"
            invalid = subscripts.count("-") > 1 or subscripts.count(">") > 1
            subscripts = subscripts.split("->")
            if invalid or len(subscripts) != 2:
                raise ValueError("Subscripts can only contain one '->'.")
            input_subscripts, output_subscript = subscripts

        else:
            input_subscripts = subscripts
            output_subscript = None

        input_subscripts = input_subscripts.split(",")
        if len(input_subscripts) != len(operands):
            raise ValueError("Number of einsum subscripts must be equal to the"
                             " number of operands.")

    else:
        tmp_operands = list(operands)
        operands = []
        input_subscripts = []
        while len(tmp_operands) >= 2:
            operands.append(tmp_operands.pop(0))
            input_subscripts.append(_parse_int_subscript(
                tmp_operands.pop(0)))
        if tmp_operands:
            output_subscript = _parse_int_subscript(tmp_operands[0])
        else:
            output_subscript = None

    return input_subscripts, output_subscript, operands


def _chr(char):
    if char < 0:
        return "...[%d]" % char
    else:
        return chr(char)


def _parse_ellipsis_subscript(subscript, ndim=None, ellipsis_len=None):
    subs = subscript.split('@')
    if len(subs) == 1:
        sub, = subs
        if ndim is not None and len(sub) != ndim:
            # raise ValueError later
            return "Einstein sum subscript %s does not contain the correct" \
                " number of indices " % subs
        return list(map(ord, sub))
    elif len(subs) == 2:
        left_sub, right_sub = subs
        if ndim is not None:
            ellipsis_len = ndim - (len(left_sub) + len(right_sub))
        if ellipsis_len < 0:
            # raise ValueError later
            return "Einstein sum subscript %s...%s does not contain the" \
                " correct number of indices " % (left_sub, right_sub)
        return list(itertools.chain(
            map(ord, left_sub),
            range(-ellipsis_len, 0),
            map(ord, right_sub),
        ))
    else:
        # >= 2 ellipses for an operand
        raise ValueError("Invalid Ellipses.")


def _einsum_diagonals(input_subscripts, operands):
    """Compute diagonal for each operand

    This function mutates args.
    """

    for num, sub in enumerate(input_subscripts):
        if len(set(sub)) < len(sub):
            op = operands[num]

            axes = {}
            for i, s in enumerate(sub):
                axes.setdefault(s, []).append(i)

            axes = list(axes.items())
            input_subscripts[num] = [
                s
                for s, _ in axes
            ]

            if not options['broadcast_diagonal']:
                for s, indices in axes:
                    dims = list({op.shape[j] for j in indices})
                    if len(dims) >= 2:
                        raise ValueError(
                            "dimensions in operand %d"
                            " for collapsing index '%s' don't match (%d != %d)"
                            % (num, _chr(s), dims[0], dims[1])
                        )

            axes = [
                indices
                for _, indices in axes
            ]
            operands[num] = _transpose_ex(
                op, axes
            )


def einsum(*operands, **kwargs):
    """einsum(subscripts, *operands, dtype=False, casting='safe')

    Evaluates the Einstein summation convention on the operands.
    Using the Einstein summation convention, many common multi-dimensional
    array operations can be represented in a simple fashion. This function
    provides a way to compute such summations.

    .. note::
       Memory contiguity of calculation result is not always compatible with
       `numpy.einsum`.
       ``out`` and ``order`` options are not supported.

    Args:
        subscripts (str): Specifies the subscripts for summation.
        operands (sequence of arrays): These are the arrays for the operation.

    Returns:
        cupy.ndarray:
            The calculation based on the Einstein summation convention.

    .. seealso:: :func:`numpy.einsum`

    """

    input_subscripts, output_subscript, operands = \
        _parse_einsum_input(operands)
    assert isinstance(input_subscripts, list)
    assert isinstance(operands, list)

    dtype = kwargs.pop('dtype', None)
    casting = kwargs.pop('casting', 'safe')

    optimize = kwargs.pop('optimize', False)
    # assert optimize is False, "optimize: sorry"
    if optimize is True:
        optimize = 'greedy'
    if kwargs:
        raise TypeError("Did not understand the following kwargs: %s"
                        % list(kwargs.keys))

<<<<<<< HEAD
    result_dtype = cupy.result_type(*operands) if dtype is None else dtype
=======
    result_dtype = xp.result_type(*operands) if dtype is None else dtype
>>>>>>> c9796385
    operands = [
        cupy.asanyarray(arr)
        for arr in operands
    ]

    input_subscripts = [
        _parse_ellipsis_subscript(sub, ndim=arr.ndim)
        for sub, arr in zip(input_subscripts, operands)
    ]
    for i, sub_or_err in enumerate(input_subscripts):
        if isinstance(sub_or_err, str):
            raise ValueError(sub_or_err + "for operand %d." % i)

    # Get length of each unique dimension and ensure all dimensions are correct
    dimension_dict = {}
    for tnum, term in enumerate(input_subscripts):
        sh = operands[tnum].shape
        for cnum, char in enumerate(term):
            dim = sh[cnum]
            if char in dimension_dict.keys():
                # For broadcasting cases we always want the largest dim size
                if dimension_dict[char] == 1:
                    dimension_dict[char] = dim
                elif dim not in (1, dimension_dict[char]):
                    dim_old = dimension_dict[char]
                    raise ValueError("Size of label '%s' for operand %d (%d) "
                                     "does not match previous terms (%d)."
                                     % (_chr(char), tnum, dim, dim_old))
            else:
                dimension_dict[char] = dim

    if output_subscript is None:
        # Build output subscripts
        tmp_subscripts = _concat(input_subscripts)
        output_subscript = [
            s
            for s in sorted(set(tmp_subscripts))
            if s < 0 or tmp_subscripts.count(s) == 1
        ]
    else:
        if not options['sum_ellipsis']:
            if '@' not in output_subscript and -1 in dimension_dict:
                raise ValueError("output had too few broadcast dimensions")
        output_subscript = _parse_ellipsis_subscript(
            output_subscript,
            ellipsis_len=len(list(s for s in dimension_dict.keys() if s < 0))
        )

        # Make sure output subscripts are in the input
        tmp_subscripts = set(_concat(input_subscripts))
        for char in output_subscript:
            if char not in tmp_subscripts:
                raise ValueError(
                    "Output character %s did not appear in the input"
                    % _chr(char))

    _einsum_diagonals(input_subscripts, operands)

<<<<<<< HEAD
    # no raise after this

    if any(op.size == 0 for op in operands):
        return cupy.zeros(
            tuple(dimension_dict[s] for s in output_subscript),
            dtype=result_dtype
        )
=======
    # no more raises
>>>>>>> c9796385

    if len(operands) >= 2:
        if any(op.size == 0 for op in operands):
            return xp.zeros(
                tuple(dimension_dict[s] for s in output_subscript),
                dtype=result_dtype
            )

        # Don't squeeze if unary, because this affects later (in trivial sum)
        # whether the return is a writeable view.
        for num in range(len(operands)):
            op = operands[num]
            if 1 in op.shape:
                squeeze_indices = []
                sub = []
                for i, s in enumerate(input_subscripts[num]):
                    if op.shape[i] == 1:
                        squeeze_indices.append(i)
                    else:
                        sub.append(s)
                input_subscripts[num] = sub
                operands[num] = cupy.squeeze(op, axis=tuple(squeeze_indices))
                assert len(operands[num].shape) == len(input_subscripts[num])

    # unary einsum without summation should return a (writeable) view
    returns_view = len(operands) == 1

    # unary sum
    for num, sub in enumerate(input_subscripts):
        other_subscripts = list(input_subscripts)
        other_subscripts[num] = output_subscript
        other_subscripts = _concat(other_subscripts)
        sum_axes = tuple(
            i
            for i, s in enumerate(sub)
            if s not in other_subscripts
        )
        if sum_axes:
            returns_view = False
            input_subscripts[num] = [
                s
                for i, s in enumerate(sub)
                if i not in sum_axes
            ]

            # Cannot do the following in cupy (bug?)
            # operands[num] = operands[num].sum(
            #     axis=sum_axes, dtype=result_dtype)

            operands[num] = (
                operands[num]
                .astype(result_dtype, casting=casting, copy=False)
                .sum(axis=sum_axes)
                # .sum uses platform integer types by default
                .astype(result_dtype, copy=False)
            )

    if not returns_view:
        operands = [
            arr.astype(result_dtype, casting=casting, copy=False)
            for arr in operands
        ]

    # no more casts

    optimize_algorithms = {
        'greedy': _greedy_path,
        'optimal': _optimal_path,
    }
    if optimize is False:
        path = [(0, 1)] * (len(operands) - 1)  # TODO(kataoka): fix
    elif isinstance(optimize, str) and optimize in optimize_algorithms.keys():
        input_sets = [set(sub) for sub in input_subscripts]
        output_set = set(output_subscript)
        memory_arg = 1e99
        algo = optimize_algorithms[optimize]
        path = algo(input_sets, output_set, dimension_dict, memory_arg)
    elif len(optimize) and (optimize[0] == 'einsum_path'):
        path = optimize[1:]
    else:
        raise TypeError("Did not understand the path (optimize): %s"
                        % str(optimize))

    for idx0, idx1 in path:
        # repeat binary einsum
        assert idx0 < idx1
        sub1 = input_subscripts.pop(idx1)
        op1 = operands.pop(idx1)
        sub0 = input_subscripts.pop(idx0)
        op0 = operands.pop(idx0)

        set0 = set(sub0)
        set1 = set(sub1)
        assert len(set0) == len(sub0)
        assert len(set1) == len(sub1)

        set_out = set(_concat([output_subscript] + input_subscripts))
        shared = set0 & set1
        batch_dims = shared & set_out
        contract_dims = shared - batch_dims

        bs0, cs0, ts0 = _make_transpose_axes(sub0, batch_dims, contract_dims)
        bs1, cs1, ts1 = _make_transpose_axes(sub1, batch_dims, contract_dims)

        batch_size = _prod([dimension_dict[s] for s in batch_dims])
        contract_size = _prod([dimension_dict[s] for s in contract_dims])

        tmp0 = op0.transpose(bs0 + ts0 + cs0).reshape(
            batch_size, -1, contract_size)
        tmp1 = op1.transpose(bs1 + cs1 + ts1).reshape(
            batch_size, contract_size, -1)
<<<<<<< HEAD
        if dtype is not None and cupy.result_type(tmp0, tmp1) != dtype:
            tmp0 = tmp0.astype(dtype)
            tmp1 = tmp1.astype(dtype)
        tmp_out = cupy.matmul(tmp0, tmp1)
=======
        tmp_out = xp.matmul(tmp0, tmp1)
>>>>>>> c9796385

        sub_b = [sub0[i] for i in bs0]
        assert sub_b == [sub1[i] for i in bs1]
        sub_l = [sub0[i] for i in ts0]
        sub_r = [sub1[i] for i in ts1]

        sub_out = sub_b + sub_l + sub_r
        op_out = tmp_out.reshape([dimension_dict[s] for s in sub_out])

        input_subscripts.append(sub_out)
        operands.append(op_out)

    # unary einsum at last
    op0, = operands
    sub0, = input_subscripts

    transpose_axes = []
    for s in output_subscript:
        if s in sub0:
            transpose_axes.append(sub0.index(s))

    op_out = op0.transpose(transpose_axes).reshape([
        dimension_dict[s]
        for s in output_subscript
    ])
    assert returns_view or op_out.dtype == result_dtype
    return op_out


def _tuple_sorted_by_0(zs):
    return tuple(i for _, i in sorted(zs))


def _make_transpose_axes(sub, b_dims, c_dims):
    bs = []
    cs = []
    ts = []
    for i, s in enumerate(sub):
        if s in b_dims:
            bs.append((s, i))
        elif s in c_dims:
            cs.append((s, i))
        else:
            ts.append((s, i))
    return (
        _tuple_sorted_by_0(bs),
        _tuple_sorted_by_0(cs),
        _tuple_sorted_by_0(ts),
    )<|MERGE_RESOLUTION|>--- conflicted
+++ resolved
@@ -260,11 +260,7 @@
         raise TypeError("Did not understand the following kwargs: %s"
                         % list(kwargs.keys))
 
-<<<<<<< HEAD
     result_dtype = cupy.result_type(*operands) if dtype is None else dtype
-=======
-    result_dtype = xp.result_type(*operands) if dtype is None else dtype
->>>>>>> c9796385
     operands = [
         cupy.asanyarray(arr)
         for arr in operands
@@ -323,21 +319,11 @@
 
     _einsum_diagonals(input_subscripts, operands)
 
-<<<<<<< HEAD
-    # no raise after this
-
-    if any(op.size == 0 for op in operands):
-        return cupy.zeros(
-            tuple(dimension_dict[s] for s in output_subscript),
-            dtype=result_dtype
-        )
-=======
     # no more raises
->>>>>>> c9796385
 
     if len(operands) >= 2:
         if any(op.size == 0 for op in operands):
-            return xp.zeros(
+            return cupy.zeros(
                 tuple(dimension_dict[s] for s in output_subscript),
                 dtype=result_dtype
             )
@@ -445,14 +431,7 @@
             batch_size, -1, contract_size)
         tmp1 = op1.transpose(bs1 + cs1 + ts1).reshape(
             batch_size, contract_size, -1)
-<<<<<<< HEAD
-        if dtype is not None and cupy.result_type(tmp0, tmp1) != dtype:
-            tmp0 = tmp0.astype(dtype)
-            tmp1 = tmp1.astype(dtype)
         tmp_out = cupy.matmul(tmp0, tmp1)
-=======
-        tmp_out = xp.matmul(tmp0, tmp1)
->>>>>>> c9796385
 
         sub_b = [sub0[i] for i in bs0]
         assert sub_b == [sub1[i] for i in bs1]
