import numpy
try:
    import scipy.sparse
    scipy_available = True
except ImportError:
    scipy_available = False

import cupy
from cupy import core
from cupy._creation import basic
from cupy import cusparse
from cupyx.scipy.sparse import base
from cupyx.scipy.sparse import data as sparse_data
from cupyx.scipy.sparse import util

from cupyx.scipy.sparse import _index


class _compressed_sparse_matrix(sparse_data._data_matrix,
                                sparse_data._minmax_mixin,
                                _index.IndexMixin):

    _compress_getitem_kern = core.ElementwiseKernel(
        'T d, S ind, int32 minor', 'raw T answer',
        'if (ind == minor) atomicAdd(&answer[0], d);',
        'compress_getitem')

    _compress_getitem_complex_kern = core.ElementwiseKernel(
        'T real, T imag, S ind, int32 minor',
        'raw T answer_real, raw T answer_imag',
        '''
        if (ind == minor) {
          atomicAdd(&answer_real[0], real);
          atomicAdd(&answer_imag[0], imag);
        }
        ''',
        'compress_getitem_complex')

    _max_reduction_kern = core.RawKernel(r'''
        extern "C" __global__
        void max_reduction(double* data, int* x, int* y, int length,
                           double* z) {
            // Get the index of the block
            int tid = blockIdx.x * blockDim.x + threadIdx.x;

            // Calculate the block length
            int block_length = y[tid] - x[tid];

            // Select initial value based on the block density
            double running_value = 0;
            if (block_length == length){
                running_value = data[x[tid]];
            } else {
                running_value = 0;
            }

            // Iterate over the block and update
            for (int entry = x[tid]; entry < y[tid]; entry++){
                if (data[entry] != data[entry]){
                    // Check for NaN
                    running_value = nan("");
                    break;
                } else {
                    // Check for a value update
                    if (data[entry] > running_value){
                        running_value = data[entry];
                    }
                }
            }

            // Store in the return function
            z[tid] = running_value;
        }
        ''', 'max_reduction')

    _max_nonzero_reduction_kern = core.RawKernel(r'''
        extern "C" __global__
        void max_nonzero_reduction(double* data, int* x, int* y, int length,
                                   double* z) {
            // Get the index of the block
            int tid = blockIdx.x * blockDim.x + threadIdx.x;

            // Calculate the block length
            int block_length = y[tid] - x[tid];

            // Select initial value based on the block density
            double running_value = 0;
            if (block_length > 0){
                running_value = data[x[tid]];
            } else {
                running_value = 0;
            }

            // Iterate over the section of the sparse matrix
            for (int entry = x[tid]; entry < y[tid]; entry++){
                if (data[entry] != data[entry]){
                    // Check for NaN
                    running_value = nan("");
                    break;
                } else {
                    // Check for a value update
                    if (running_value < data[entry]){
                        running_value = data[entry];
                    }
                }
            }

            // Store in the return function
            z[tid] = running_value;
        }
        ''', 'max_nonzero_reduction')

    _min_reduction_kern = core.RawKernel(r'''
        extern "C" __global__
        void min_reduction(double* data, int* x, int* y, int length,
                           double* z) {
            // Get the index of the block
            int tid = blockIdx.x * blockDim.x + threadIdx.x;

            // Calculate the block length
            int block_length = y[tid] - x[tid];

            // Select initial value based on the block density
            double running_value = 0;
            if (block_length == length){
                running_value = data[x[tid]];
            } else {
                running_value = 0;
            }

            // Iterate over the block to update the initial value
            for (int entry = x[tid]; entry < y[tid]; entry++){
                if (data[entry] != data[entry]){
                    // Check for NaN
                    running_value = nan("");
                    break;
                } else {
                    // Check for a value update
                    if (data[entry] < running_value){
                        running_value = data[entry];
                    }
                }
            }

            // Store in the return function
            z[tid] = running_value;
        }
        ''', 'min_reduction')

    _min_nonzero_reduction_kern = core.RawKernel(r'''
        extern "C" __global__
        void min_nonzero_reduction(double* data, int* x, int* y, int length,
                                   double* z) {
            // Get the index of hte block
            int tid = blockIdx.x * blockDim.x + threadIdx.x;

            // Calculate the block length
            int block_length = y[tid] - x[tid];

            // Select initial value based on the block density
            double running_value = 0;
            if (block_length > 0){
                running_value = data[x[tid]];
            } else {
                running_value = 0;
            }

            // Iterate over the section of the sparse matrix
            for (int entry = x[tid]; entry < y[tid]; entry++){
                if (data[entry] != data[entry]){
                    // Check for NaN
                    running_value = nan("");
                    break;
                } else {
                    // Check for a value update
                    if (running_value > data[entry]){
                        running_value = data[entry];
                    }
                }
            }

            // Store in the return function
            z[tid] = running_value;
        }
        ''', 'min_nonzero_reduction')

    _max_arg_reduction_kern = core.RawKernel(r'''
        extern "C" __global__
        void max_arg_reduction(double* data, int* indices, int* x, int* y,
                               int length, long long* z) {
            // Get the index of the block
            int tid = blockIdx.x * blockDim.x + threadIdx.x;

            // Calculate the block length
            int block_length = y[tid] - x[tid];

            // Select initial value based on the block density
            int data_index = 0;
            double data_value = 0;

            if (block_length == length){
                // Block is dense. Fill the first value
                data_value = data[x[tid]];
                data_index = indices[x[tid]];
            } else if (block_length > 0)  {
                // Block has at least one zero. Assign first occurrence as the
                // starting reference
                data_value = 0;
                for (data_index = 0; data_index < length; data_index++){
                    if (data_index != indices[x[tid] + data_index] ||
                        x[tid] + data_index >= y[tid]){
                        break;
                    }
                }
            } else {
                 // Zero valued array
                data_value = 0;
                data_index = 0;
            }

            // Iterate over the section of the sparse matrix
            for (int entry = x[tid]; entry < y[tid]; entry++){
                if (data[entry] != data[entry]){
                    // Check for NaN
                    data_value = nan("");
                    data_index = 0;
                    break;
                } else {
                    // Check for a value update
                    if (data[entry] > data_value){
                        data_index = indices[entry];
                        data_value = data[entry];
                    }
                }
            }

            // Store in the return function
            z[tid] = data_index;
        }
        ''', 'max_arg_reduction')

    _min_arg_reduction_kern = core.RawKernel(r'''
        extern "C" __global__
        void min_arg_reduction(double* data, int* indices, int* x, int* y,
                               int length, long long* z) {
            // Get the index of hte block
            int tid = blockIdx.x * blockDim.x + threadIdx.x;

            // Calculate the block length
            int block_length = y[tid] - x[tid];

            // Select initial value based on the block density
            int data_index = 0;
            double data_value = 0;

            if (block_length == length){
                // Block is dense. Fill the first value
                data_value = data[x[tid]];
                data_index = indices[x[tid]];
            } else if (block_length > 0)  {
                // Block has at least one zero. Assign first occurrence as the
                // starting reference
                data_value = 0;
                for (data_index = 0; data_index < length; data_index++){
                    if (data_index != indices[x[tid] + data_index] ||
                        x[tid] + data_index >= y[tid]){
                        break;
                    }
                }
            } else {
                // Zero valued array
                data_value = 0;
                data_index = 0;
            }

            // Iterate over the section of the sparse matrix
            for (int entry = x[tid]; entry < y[tid]; entry++){
                if (data[entry] != data[entry]){
                    // Check for NaN
                    data_value = nan("");
                    data_index = 0;
                    break;
                } else {
                    // Check for a value update
                    if (data[entry] < data_value){
                        data_index = indices[entry];
                        data_value = data[entry];
                    }
                }
            }

            // Store in the return function
            z[tid] = data_index;

        }
        ''', 'min_arg_reduction')

    # TODO(leofang): rewrite a more load-balanced approach than this naive one?
    _has_sorted_indices_kern = core.ElementwiseKernel(
        'raw T indptr, raw T indices',
        'bool diff',
        '''
        bool diff_out = true;
        for (T jj = indptr[i]; jj < indptr[i+1] - 1; jj++) {
            if (indices[jj] > indices[jj+1]){
                diff_out = false;
            }
        }
        diff = diff_out;
        ''', 'has_sorted_indices')

    # TODO(leofang): rewrite a more load-balanced approach than this naive one?
    _has_canonical_format_kern = core.ElementwiseKernel(
        'raw T indptr, raw T indices',
        'bool diff',
        '''
        bool diff_out = true;
        if (indptr[i] > indptr[i+1]) {
            diff = false;
            return;
        }
        for (T jj = indptr[i]; jj < indptr[i+1] - 1; jj++) {
            if (indices[jj] >= indices[jj+1]) {
                diff_out = false;
            }
        }
        diff = diff_out;
        ''', 'has_canonical_format')

    def __init__(self, arg1, shape=None, dtype=None, copy=False):
        if shape is not None:
            if not util.isshape(shape):
                raise ValueError('invalid shape (must be a 2-tuple of int)')
            shape = int(shape[0]), int(shape[1])

        if base.issparse(arg1):
            x = arg1.asformat(self.format)
            data = x.data
            indices = x.indices
            indptr = x.indptr

            if arg1.format != self.format:
                # When formats are differnent, all arrays are already copied
                copy = False

            if shape is None:
                shape = arg1.shape

        elif util.isshape(arg1):
            m, n = arg1
            m, n = int(m), int(n)
            data = basic.zeros(0, dtype if dtype else 'd')
            indices = basic.zeros(0, 'i')
            indptr = basic.zeros(self._swap(m, n)[0] + 1, dtype='i')
            # shape and copy argument is ignored
            shape = (m, n)
            copy = False

        elif scipy_available and scipy.sparse.issparse(arg1):
            # Convert scipy.sparse to cupyx.scipy.sparse
            x = arg1.asformat(self.format)
            data = cupy.array(x.data)
            indices = cupy.array(x.indices, dtype='i')
            indptr = cupy.array(x.indptr, dtype='i')
            copy = False

            if shape is None:
                shape = arg1.shape

        elif isinstance(arg1, tuple) and len(arg1) == 3:
            data, indices, indptr = arg1
            if not (base.isdense(data) and data.ndim == 1 and
                    base.isdense(indices) and indices.ndim == 1 and
                    base.isdense(indptr) and indptr.ndim == 1):
                raise ValueError(
                    'data, indices, and indptr should be 1-D')

            if len(data) != len(indices):
                raise ValueError('indices and data should have the same size')

        elif base.isdense(arg1):
            if arg1.ndim > 2:
                raise TypeError('expected dimension <= 2 array or matrix')
            elif arg1.ndim == 1:
                arg1 = arg1[None]
            elif arg1.ndim == 0:
                arg1 = arg1[None, None]
            data, indices, indptr = self._convert_dense(arg1)
            copy = False
            if shape is None:
                shape = arg1.shape

        else:
            raise ValueError(
                'Unsupported initializer format')

        if dtype is None:
            dtype = data.dtype
        else:
            dtype = numpy.dtype(dtype)

        if dtype != 'f' and dtype != 'd' and dtype != 'F' and dtype != 'D':
            raise ValueError(
                'Only float32, float64, complex64 and complex128 '
                'are supported')

        data = data.astype(dtype, copy=copy)
        sparse_data._data_matrix.__init__(self, data)

        self.indices = indices.astype('i', copy=copy)
        self.indptr = indptr.astype('i', copy=copy)

        if shape is None:
            shape = self._swap(len(indptr) - 1, int(indices.max()) + 1)

        major, minor = self._swap(*shape)
        if len(indptr) != major + 1:
            raise ValueError('index pointer size (%d) should be (%d)'
                             % (len(indptr), major + 1))

        self._descr = cusparse.MatDescriptor.create()
        self._shape = shape

    def _with_data(self, data, copy=True):
        if copy:
            return self.__class__(
                (data, self.indices.copy(), self.indptr.copy()),
                shape=self.shape,
                dtype=data.dtype)
        else:
            return self.__class__(
                (data, self.indices, self.indptr),
                shape=self.shape,
                dtype=data.dtype)

    def _convert_dense(self, x):
        raise NotImplementedError

    def _swap(self, x, y):
        raise NotImplementedError

    def _add_sparse(self, other, alpha, beta):
        raise NotImplementedError

    def _add(self, other, lhs_negative, rhs_negative):
        if cupy.isscalar(other):
            if other == 0:
                if lhs_negative:
                    return -self
                else:
                    return self.copy()
            else:
                raise NotImplementedError(
                    'adding a nonzero scalar to a sparse matrix is not '
                    'supported')
        elif base.isspmatrix(other):
            alpha = -1 if lhs_negative else 1
            beta = -1 if rhs_negative else 1
            return self._add_sparse(other, alpha, beta)
        elif base.isdense(other):
            if lhs_negative:
                if rhs_negative:
                    return -self.todense() - other
                else:
                    return other - self.todense()
            else:
                if rhs_negative:
                    return self.todense() - other
                else:
                    return self.todense() + other
        else:
            return NotImplemented

    def __add__(self, other):
        return self._add(other, False, False)

    def __radd__(self, other):
        return self._add(other, False, False)

    def __sub__(self, other):
        return self._add(other, False, True)

    def __rsub__(self, other):
        return self._add(other, True, False)

    def _get_intXint(self, row, col):
        major, minor = self._swap(row, col)

        indptr, indices, data = _index._get_csr_submatrix(
            self.indptr, self.indices, self.data,
            major, major + 1, minor, minor + 1)
        return data.sum(dtype=self.dtype)

    def _get_sliceXslice(self, row, col):
        major, minor = self._swap(row, col)
        if major.step in (1, None) and minor.step in (1, None):
            return self._get_submatrix(major, minor, copy=True)
        return self._major_slice(major)._minor_slice(minor)

    def _get_arrayXarray(self, row, col):
        # inner indexing
        raise NotImplementedError()

    def _get_columnXarray(self, row, col):
        # outer indexing
        major, minor = self._swap(*(row, col))
        return self._major_index_fancy(major)._minor_index_fancy(minor)

    def _major_index_fancy(self, idx):
        """Index along the major axis where idx is an array of ints.
        """
        _, N = self._swap(*self.shape)
        M = len(idx)
<<<<<<< HEAD
        new_shape = self._swap(*(M, N))
=======
        new_shape = self._swap(M, N)
>>>>>>> f92855bb
        if M == 0:
            return self.__class__(new_shape)

        row_nnz = cupy.diff(self.indptr)
        idx_dtype = self.indices.dtype
        res_indptr = cupy.zeros(M+1, dtype=idx_dtype)
        cupy.cumsum(row_nnz[idx], out=res_indptr[1:])

        res_indices, res_data = _index._csr_row_index(
            idx, self.indptr,
            self.indices, self.data, res_indptr)

        return self.__class__((res_data, res_indices, res_indptr),
                              shape=new_shape, copy=False)

    def _minor_index_fancy(self, idx):
        """Index along the minor axis where idx is an array of ints.
        """

        idx_dtype = self.indices.dtype
        idx = cupy.asarray(idx, dtype=idx_dtype).ravel()

        M, N = self._swap(*self.shape)
        k = len(idx)
        new_shape = self._swap(M, k)
        if k == 0:
            return self.__class__(new_shape)

        # pass 1: count idx entries and compute new indptr
        col_order = cupy.argsort(idx).astype(idx_dtype, copy=False)

        index1_outs = _index._csr_column_index1(idx, self.indptr, self.indices)
        res_indptr, indices_mask, col_counts, sort_idxs = index1_outs

        # pass 2: copy indices/data for selected idxs

        res_indices, res_data = _index._csr_column_index2(
            col_order, col_counts, sort_idxs, self.indptr, indices_mask,
            self.data, res_indptr)

        return self.__class__((res_data, res_indices, res_indptr),
                              shape=new_shape, copy=False)

    def _minor_slice(self, idx, copy=False):
        """Index along the minor axis where idx is a slice object.
        """

        if idx == slice(None):
            return self.copy() if copy else self

        M, N = self._swap(*self.shape)
        start, stop, step = idx.indices(N)
        N = len(range(start, stop, step))
        if N == 0:
            return self.__class__(self._swap(M, N))
        if step == 1:
            return self._get_submatrix(minor=idx, copy=copy)
        return self._minor_index_fancy(cupy.arange(start, stop, step))

    @staticmethod
    def _process_slice(sl, num):
        if sl is None:
            i0, i1 = 0, num
        elif isinstance(sl, slice):
            i0, i1, stride = sl.indices(num)
            if stride != 1:
                raise ValueError('slicing with step != 1 not supported')
            i0 = min(i0, i1)  # give an empty slice when i0 > i1

        # Scipy calls sputils.isintlike(). Comparing directly to int
        # here to minimize the impact of nested exception catching
        elif isinstance(sl, _index._int_scalar_types):
            if sl < 0:
                sl += num
            i0, i1 = sl, sl + 1
            if i0 < 0 or i1 > num:
                raise IndexError('index out of bounds: 0 <= %d < %d <= %d' %
                                 (i0, i1, num))
        else:
            raise TypeError('expected slice or scalar')

        return i0, i1

    def _get_single(self, major, minor):
        start = self.indptr[major]
        end = self.indptr[major + 1]
        answer = cupy.zeros((), self.dtype)
        data = self.data[start:end]
        indices = self.indices[start:end]
        if self.dtype.kind == 'c':
            self._compress_getitem_complex_kern(
                data.real, data.imag, indices, minor, answer.real, answer.imag)
        else:
            self._compress_getitem_kern(
                data, indices, minor, answer)
        return answer[()]

    def _get_submatrix(self, major=None, minor=None, copy=False):
        """Return a submatrix of this matrix.
        major, minor: None or slice with step 1
        """
        M, N = self._swap(*self.shape)
        i0, i1 = self._process_slice(major, M)
        j0, j1 = self._process_slice(minor, N)

        if i0 == 0 and j0 == 0 and i1 == M and j1 == N:
            return self.copy() if copy else self

        indptr, indices, data = _index._get_csr_submatrix(
            self.indptr, self.indices, self.data, i0, i1, j0, j1)

        shape = self._swap(i1 - i0, j1 - j0)
        return self.__class__((data, indices, indptr), shape=shape,
                              dtype=self.dtype, copy=False)

    def _major_slice(self, idx, copy=False):
        """Index along the major axis where idx is a slice object.
        """

        if idx == slice(None):
            return self.copy() if copy else self

        M, N = self._swap(*self.shape)
        start, stop, step = idx.indices(M)
        M = len(range(start, stop, step))
        new_shape = self._swap(M, N)
        if M == 0:
            return self.__class__(new_shape)

        row_nnz = cupy.diff(self.indptr)
        idx_dtype = self.indices.dtype
        res_indptr = cupy.zeros(M+1, dtype=idx_dtype)

        cupy.cumsum(row_nnz[idx], out=res_indptr[1:])

        if step == 1:
            idx_start = self.indptr[start]
            idx_stop = self.indptr[stop]
            res_indices = cupy.array(self.indices[idx_start:idx_stop],
                                     copy=copy)
            res_data = cupy.array(self.data[idx_start:idx_stop], copy=copy)
        else:
            res_indices, res_data = _index._csr_row_slice(
                start, step, self.indptr, self.indices, self.data, res_indptr)

        return self.__class__((res_data, res_indices, res_indptr),
                              shape=new_shape, copy=False)

    def __get_has_canonical_format(self):
        """Determine whether the matrix has sorted indices and no duplicates.

        Returns
            bool: ``True`` if the above applies, otherwise ``False``.

        .. note::
            :attr:`has_canonical_format` implies :attr:`has_sorted_indices`, so
            if the latter flag is ``False``, so will the former be; if the
            former is found ``True``, the latter flag is also set.

        .. warning::
            Getting this property might synchronize the device.

        """
        # Modified from the SciPy counterpart.

        # In CuPy the implemented conversions do not exactly match those of
        # SciPy's, so it's hard to put this exactly as where it is in SciPy,
        # but this should do the job.
        if self.data.size == 0:
            self._has_canonical_format = True
        # check to see if result was cached
        elif not getattr(self, '_has_sorted_indices', True):
            # not sorted => not canonical
            self._has_canonical_format = False
        elif not hasattr(self, '_has_canonical_format'):
            is_canonical = self._has_canonical_format_kern(
                self.indptr, self.indices, size=self.indptr.size-1)
            self._has_canonical_format = bool(is_canonical.all())
        return self._has_canonical_format

    def __set_has_canonical_format(self, val):
        """Taken from SciPy as is."""
        self._has_canonical_format = bool(val)
        if val:
            self.has_sorted_indices = True

    has_canonical_format = property(fget=__get_has_canonical_format,
                                    fset=__set_has_canonical_format)

    def __get_sorted(self):
        """Determine whether the matrix has sorted indices.

        Returns
            bool:
                ``True`` if the indices of the matrix are in sorted order,
                otherwise ``False``.

        .. warning::
            Getting this property might synchronize the device.

        """
        # Modified from the SciPy counterpart.

        # In CuPy the implemented conversions do not exactly match those of
        # SciPy's, so it's hard to put this exactly as where it is in SciPy,
        # but this should do the job.
        if self.data.size == 0:
            self._has_sorted_indices = True
        # check to see if result was cached
        elif not hasattr(self, '_has_sorted_indices'):
            is_sorted = self._has_sorted_indices_kern(
                self.indptr, self.indices, size=self.indptr.size-1)
            self._has_sorted_indices = bool(is_sorted.all())
        return self._has_sorted_indices

    def __set_sorted(self, val):
        self._has_sorted_indices = bool(val)

    has_sorted_indices = property(fget=__get_sorted, fset=__set_sorted)

    def get_shape(self):
        """Returns the shape of the matrix.

        Returns:
            tuple: Shape of the matrix.

        """
        return self._shape

    def getnnz(self, axis=None):
        """Returns the number of stored values, including explicit zeros.

        Args:
            axis: Not supported yet.

        Returns:
            int: The number of stored values.

        """
        if axis is None:
            return self.data.size
        else:
            raise ValueError

    def sorted_indices(self):
        """Return a copy of this matrix with sorted indices

        .. warning::
            Calling this function might synchronize the device.

        """
        # Taken from SciPy as is.
        A = self.copy()
        A.sort_indices()
        return A

    def sort_indices(self):
        # Unlike in SciPy, here this is implemented in child classes because
        # each child needs to call its own sort function from cuSPARSE
        raise NotImplementedError

    def sum_duplicates(self):
        """Eliminate duplicate matrix entries by adding them together.

        .. note::
            This is an *in place* operation.

        .. warning::
            Calling this function might synchronize the device.

        .. seealso::
           :meth:`scipy.sparse.csr_matrix.sum_duplicates`,
           :meth:`scipy.sparse.csc_matrix.sum_duplicates`

        """
        if self.has_canonical_format:
            return
        # TODO(leofang): add a kernel for compressed sparse matrices without
        # converting to coo
        coo = self.tocoo()
        coo.sum_duplicates()
        self.__init__(coo.asformat(self.format))
        self.has_canonical_format = True

    #####################
    # Reduce operations #
    #####################

    def _minor_reduce(self, ufunc, axis, nonzero):
        """Reduce nonzeros with a ufunc over the minor axis when non-empty

        Can be applied to a function of self.data by supplying data parameter.
        Warning: this does not call sum_duplicates()

        Args:
            ufunc (object): Function handle giving the operation to be
                conducted.
            axis (int): Matrix over which the reduction should be
                conducted.

        Returns:
            (cupy.ndarray): Reduce result for nonzeros in each
                major_index.

        """

        # Call to the appropriate kernel function
        if axis == 1:
            # Create the vector to hold output
            value = cupy.zeros(self.shape[0]).astype(cupy.float64)

            if nonzero:
                # Perform the calculation
                if ufunc == cupy.amax:
                    self._max_nonzero_reduction_kern(
                        (self.shape[0],), (1,),
                        (self.data.astype(cupy.float64),
                         self.indptr[:len(self.indptr) - 1],
                         self.indptr[1:], cupy.int64(self.shape[1]),
                         value))
                if ufunc == cupy.amin:
                    self._min_nonzero_reduction_kern(
                        (self.shape[0],), (1,),
                        (self.data.astype(cupy.float64),
                         self.indptr[:len(self.indptr) - 1],
                         self.indptr[1:], cupy.int64(self.shape[1]),
                         value))

            else:
                # Perform the calculation
                if ufunc == cupy.amax:
                    self._max_reduction_kern(
                        (self.shape[0],), (1,),
                        (self.data.astype(cupy.float64),
                         self.indptr[:len(self.indptr) - 1],
                         self.indptr[1:], cupy.int64(self.shape[1]),
                         value))
                if ufunc == cupy.amin:
                    self._min_reduction_kern(
                        (self.shape[0],), (1,),
                        (self.data.astype(cupy.float64),
                         self.indptr[:len(self.indptr) - 1],
                         self.indptr[1:], cupy.int64(self.shape[1]),
                         value))

        if axis == 0:
            # Create the vector to hold output
            value = cupy.zeros(self.shape[1]).astype(cupy.float64)

            if nonzero:
                # Perform the calculation
                if ufunc == cupy.amax:
                    self._max_nonzero_reduction_kern(
                        (self.shape[1],), (1,),
                        (self.data.astype(cupy.float64),
                         self.indptr[:len(self.indptr) - 1],
                         self.indptr[1:], cupy.int64(self.shape[0]),
                         value))
                if ufunc == cupy.amin:
                    self._min_nonzero_reduction_kern(
                        (self.shape[1],), (1,),
                        (self.data.astype(cupy.float64),
                         self.indptr[:len(self.indptr) - 1],
                         self.indptr[1:], cupy.int64(self.shape[0]),
                         value))
            else:
                # Perform the calculation
                if ufunc == cupy.amax:
                    self._max_reduction_kern(
                        (self.shape[1],), (1,),
                        (self.data.astype(cupy.float64),
                         self.indptr[:len(self.indptr) - 1],
                         self.indptr[1:], cupy.int64(self.shape[0]),
                         value))
                if ufunc == cupy.amin:
                    self._min_reduction_kern(
                        (self.shape[1],), (1,),
                        (self.data.astype(cupy.float64),
                         self.indptr[:len(self.indptr) - 1],
                         self.indptr[1:], cupy.int64(self.shape[0]),
                         value))

        return value

    def _arg_minor_reduce(self, ufunc, axis):
        """Reduce nonzeros with a ufunc over the minor axis when non-empty

        Can be applied to a function of self.data by supplying data parameter.
        Warning: this does not call sum_duplicates()

        Args:
            ufunc (object): Function handle giving the operation to be
                conducted.
            axis (int): Maxtrix over which the reduction should be conducted

        Returns:
            (cupy.ndarray): Reduce result for nonzeros in each
                major_index

        """

        # Call to the appropriate kernel function
        if axis == 1:
            # Create the vector to hold output
            value = cupy.zeros(self.shape[0]).astype(cupy.int64)

            # Perform the calculation
            if ufunc == cupy.argmax:
                self._max_arg_reduction_kern(
                    (self.shape[0],), (1,),
                    (self.data.astype(cupy.float64), self.indices,
                     self.indptr[:len(self.indptr) - 1],
                     self.indptr[1:], cupy.int64(self.shape[1]),
                     value))
            if ufunc == cupy.argmin:
                self._min_arg_reduction_kern(
                    (self.shape[0],), (1,),
                    (self.data.astype(cupy.float64), self.indices,
                     self.indptr[:len(self.indptr) - 1],
                     self.indptr[1:], cupy.int64(self.shape[1]),
                     value))

        if axis == 0:
            # Create the vector to hold output
            value = cupy.zeros(self.shape[1]).astype(cupy.int64)

            # Perform the calculation
            if ufunc == cupy.argmax:
                self._max_arg_reduction_kern(
                    (self.shape[1],), (1,),
                    (self.data.astype(cupy.float64), self.indices,
                     self.indptr[:len(self.indptr) - 1],
                     self.indptr[1:], cupy.int64(self.shape[0]),
                     value))
            if ufunc == cupy.argmin:
                self._min_arg_reduction_kern(
                    (self.shape[1],), (1,),
                    (self.data.astype(cupy.float64), self.indices,
                     self.indptr[:len(self.indptr) - 1],
                     self.indptr[1:],
                     cupy.int64(self.shape[0]), value))

        return value<|MERGE_RESOLUTION|>--- conflicted
+++ resolved
@@ -511,11 +511,7 @@
         """
         _, N = self._swap(*self.shape)
         M = len(idx)
-<<<<<<< HEAD
-        new_shape = self._swap(*(M, N))
-=======
         new_shape = self._swap(M, N)
->>>>>>> f92855bb
         if M == 0:
             return self.__class__(new_shape)
 
