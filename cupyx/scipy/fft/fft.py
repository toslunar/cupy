--- conflicted
+++ resolved
@@ -476,14 +476,8 @@
 
     .. seealso:: :func:`scipy.fft.irfftn`
     """
-<<<<<<< HEAD
-=======
-    # TODO(leofang): support R2C & C2R plans
-    if plan is not None:
-        raise NotImplementedError('irfftn plan is currently not yet supported')
     s = _assequence(s)
     axes = _assequence(axes)
->>>>>>> eeb6ee4f
     if (10020 >= cupy.cuda.runtime.runtimeGetVersion() >= 10010
             and int(cupy.cuda.device.get_compute_capability()) < 70
             and _size_last_transform_axis(x.shape, s, axes) == 2):
