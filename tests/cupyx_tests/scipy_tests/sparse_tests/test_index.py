import unittest

import cupy
from cupy import testing

import pytest

import scipy
import scipy.sparse


@testing.parameterize(*testing.product({
    'format': ['csr', 'csc'],
<<<<<<< HEAD
    'density': [0.8],
    'dtype': ['float32', 'float64'],#, 'complex64', 'complex128'],
    'n_rows': [1500],
    'n_cols': [1500]
=======
    'density': [0.1, 0.4, 0.9],
    'dtype': ['float32', 'float64', 'complex64', 'complex128'],
    'n_rows': [25, 150],
    'n_cols': [25, 150]
>>>>>>> 351e4861
}))
@testing.with_requires('scipy')
class TestSetitemIndexing(unittest.TestCase):

    def _run(self, maj, min=None, data=5):
        a = scipy.sparse.random(self.n_rows, self.n_cols,
                               format=self.format,
                               density=self.density)

        # sparse.random doesn't support complex types
        # so we need to cast
        a = a.astype(self.dtype)

        a = cupy.sparse.csr_matrix(a)

        if isinstance(maj, cupy.ndarray):
            maj_h = maj.get()
        else:
            maj_h = maj

        if isinstance(min, cupy.ndarray):
            min_h = min.get()
        else:
            min_h = min

        if min is not None:
<<<<<<< HEAD
            expected = a.get()
            expected[maj_h, min_h] = data
            actual = a
            actual[maj, min] = data
            cupy.cuda.Stream.null.synchronize()
        else:
            expected = a.get()

            expected[maj_h] = data
            actual = a

            actual[maj] = data
=======

            expected = a.get()
            expected = expected[maj_h, min_h]

            actual = a[maj, min]
            cupy.cuda.Stream.null.synchronize()
        else:
            expected = a.get()
            expected = expected[maj_h]

            actual = a[maj]
>>>>>>> 351e4861
            cupy.cuda.Stream.null.synchronize()

        if cupy.sparse.isspmatrix(actual):
            actual.sort_indices()
            expected.sort_indices()

            cupy.testing.assert_array_equal(
                actual.indptr, expected.indptr)
            cupy.testing.assert_array_equal(
                actual.indices, expected.indices)
            cupy.testing.assert_array_equal(
                actual.data, expected.data)
        else:

            cupy.testing.assert_array_equal(
                actual.ravel(), cupy.array(expected).ravel())

    # def test_major_slice(self):
    #     self._run(slice(5, 9))
    #     self._run(slice(9, 5))
    #     self._run(slice(5, 9), data=[5, 6, 7, 8])
    #     self._run(slice(5, 9, 2), data=[5, 7])
    #
    # def test_major_all(self):
    #     self._run(slice(None))
    #
    # def test_major_scalar(self):
    #     self._run(10)
    #
    # def test_major_fancy(self):
    #     self._run([1, 5, 4])
    #     self._run([10, 2])
    #     self._run([2])
    #
    # def test_major_slice_minor_slice(self):
    #     self._run(slice(1, 5), slice(1, 5))
    #
    # def test_major_slice_minor_all(self):
    #     self._run(slice(1, 5), slice(None))
    #     self._run(slice(5, 1), slice(None))
    #
    # def test_major_slice_minor_scalar(self):
    #     self._run(slice(1, 5), 5)
    #     self._run(slice(5, 1), 5)
    #     self._run(slice(5, 1, -1), 5)
    #
    # def test_major_slice_minor_fancy(self):
    #     self._run(slice(1, 10, 2), [1, 5, 4])
    #
    # def test_major_scalar_minor_slice(self):
    #     self._run(5, slice(1, 5))
    #
    # def test_major_scalar_minor_all(self):
    #     self._run(5, slice(None))
    #
    # def test_major_scalar_minor_scalar(self):
    #     self._run(5, 5)
    #
    # def test_major_scalar_minor_fancy(self):
    #     self._run(5, [1, 5, 4])
    #
    # def test_major_all_minor_all(self):
    #     self._run(slice(None), slice(None))
    #
    # def test_major_all_minor_fancy(self):
    #     self._run(slice(None), [1, 5, 2, 3, 4, 5, 4, 1, 5])
    #     self._run(slice(None), [0, 3, 4, 1, 1, 5, 5, 2, 3, 4, 5, 4, 1, 5])
    #
    # def test_major_fancy_minor_fancy(self):
    #     self._run([1, 5, 4], [1, 5, 4])
    #     self._run([2, 0, 10], [9, 2, 1])
    #     self._run([2, 0], [2, 1])
    #
    # def test_major_fancy_minor_all(self):
    #     self._run([1, 5, 4], slice(None))
    #
    # def test_major_fancy_minor_scalar(self):
    #     self._run([1, 5, 4], 5)
    #
    # def test_major_fancy_minor_slice(self):
    #     self._run([1, 5, 4], slice(1, 5))
    #     self._run([1, 5, 4], slice(5, 1, -1))
    #
    # def test_major_bool_fancy(self):
    #     rand_bool = cupy.random.random(self.n_rows).astype(cupy.bool)
    #     self._run(rand_bool)
    #
    # def test_major_slice_with_step(self):
    #
    #     # positive step
    #     self._run(slice(1, 10, 2))
    #     self._run(slice(2, 10, 5))
    #     self._run(slice(0, 10, 10))
    #
    #     self._run(slice(1, None, 2))
    #     self._run(slice(2, None, 5))
    #     self._run(slice(0, None,  10))
    #
    #     # negative step
    #     self._run(slice(10, 1, -2))
    #     self._run(slice(10, 2, -5))
    #     self._run(slice(10, 0, -10))
    #
    #     self._run(slice(10, None, -2))
    #     self._run(slice(10, None, -5))
    #     self._run(slice(10, None, -10))
    #
    # def test_major_slice_with_step_minor_slice_with_step(self):
    #
    #     # positive step
    #     self._run(slice(1, 10, 2), slice(1, 10, 2))
    #     self._run(slice(2, 10, 5), slice(2, 10, 5))
    #     self._run(slice(0, 10, 10), slice(0, 10, 10))
    #
    #     # negative step
    #     self._run(slice(10, 1, 2), slice(10, 1, 2))
    #     self._run(slice(10, 2, 5), slice(10, 2, 5))
    #     self._run(slice(10, 0, 10), slice(10, 0, 10))
    #
    # def test_major_slice_with_step_minor_all(self):
    #
    #     # positive step
    #     self._run(slice(1, 10, 2), slice(None))
    #     self._run(slice(2, 10, 5), slice(None))
    #     self._run(slice(0, 10, 10), slice(None))
    #
    #     # negative step
    #     self._run(slice(10, 1, 2), slice(None))
    #     self._run(slice(10, 2, 5), slice(None))
    #     self._run(slice(10, 0, 10), slice(None))
    #
    def test_major_slice(self):
<<<<<<< HEAD
        self._run(slice(5, 10000), data=5)
        self._run(slice(5, 4), data=5)
        self._run(slice(4, 5, 2), data=5)
        self._run(slice(5, 4, -2), data=5)

        self._run(slice(2, 4), slice(0, 2), [[4], [1]])
        self._run(slice(2, 4), slice(0, 2), [[4, 5], [6, 7]])
        self._run(slice(2, 4), 0, [[4], [6]])

        self._run(0, 0, 5)
        self._run([0, 5, 10, 2], 0, [1, 2, 3, 2])

        self._run([[True], [False], [True]], data=5)
        self._run([[True], [False], [False], [True], [True], [True]], data=5)
        self._run([True, False, False, True, True, True], data=5)

#
# @testing.parameterize(*testing.product({
#     'format': ['csr', 'csc'],
#     'density': [0.1, 0.5, 0.9],
#     'dtype': ['float32', 'float64', 'complex64', 'complex128'],
#     'n_rows': [25, 100],
#     'n_cols': [25, 100]
# }))
# @testing.with_requires('scipy')
# class TestIndexing(unittest.TestCase):
#
#     def _run(self, maj, min=None):
#         a = cupy.sparse.random(self.n_rows, self.n_cols,
#                                format=self.format,
#                                density=self.density)
#
#         # sparse.random doesn't support complex types
#         # so we need to cast
#         a = a.astype(self.dtype)
#
#         if isinstance(maj, cupy.ndarray):
#             maj_h = maj.get()
#         else:
#             maj_h = maj
#
#         if isinstance(min, cupy.ndarray):
#             min_h = min.get()
#         else:
#             min_h = min
#
#         if min is not None:
#             expected = a.get()[maj_h, min_h]
#             actual = a[maj, min]
#             cupy.cuda.Stream.null.synchronize()
#         else:
#             expected = a.get()[maj_h]
#             actual = a[maj]
#             cupy.cuda.Stream.null.synchronize()
#
#         if cupy.sparse.isspmatrix(actual):
#             actual.sort_indices()
#             expected.sort_indices()
#
#             cupy.testing.assert_array_equal(
#                 actual.indptr, expected.indptr)
#             cupy.testing.assert_array_equal(
#                 actual.indices, expected.indices)
#             cupy.testing.assert_array_equal(
#                 actual.data, expected.data)
#         else:
#
#             cupy.testing.assert_array_equal(
#                 actual.ravel(), cupy.array(expected).ravel())
#
#     def test_major_slice(self):
#         self._run(slice(5, 9))
#         self._run(slice(9, 5))
#
#     def test_major_all(self):
#         self._run(slice(None))
#
#     def test_major_scalar(self):
#         self._run(10)
#
#     def test_major_fancy(self):
#         self._run([1, 5, 4])
#         self._run([10, 2])
#         self._run([2])
#
#     def test_major_slice_minor_slice(self):
#         self._run(slice(1, 5), slice(1, 5))
#
#     def test_major_slice_minor_all(self):
#         self._run(slice(1, 5), slice(None))
#         self._run(slice(5, 1), slice(None))
#
#     def test_major_slice_minor_scalar(self):
#         self._run(slice(1, 5), 5)
#         self._run(slice(5, 1), 5)
#         self._run(slice(5, 1, -1), 5)
#
#     def test_major_slice_minor_fancy(self):
#         self._run(slice(1, 10, 2), [1, 5, 4])
#
#     def test_major_scalar_minor_slice(self):
#         self._run(5, slice(1, 5))
#
#     def test_major_scalar_minor_all(self):
#         self._run(5, slice(None))
#
#     def test_major_scalar_minor_scalar(self):
#         self._run(5, 5)
#
#     def test_major_scalar_minor_fancy(self):
#         self._run(5, [1, 5, 4])
#
#     def test_major_all_minor_scalar(self):
#         self._run(slice(None), 5)
#
#     def test_major_all_minor_slice(self):
#         self._run(slice(None), slice(5, 10))
#
#     def test_major_all_minor_all(self):
#         self._run(slice(None), slice(None))
#
#     def test_major_all_minor_fancy(self):
#         self._run(slice(None), [1, 5, 2, 3, 4, 5, 4, 1, 5])
#         self._run(slice(None), [0, 3, 4, 1, 1, 5, 5, 2, 3, 4, 5, 4, 1, 5])
#
#     def test_major_fancy_minor_fancy(self):
#         self._run([1, 5, 4], [1, 5, 4])
#         self._run([2, 0, 10], [9, 2, 1])
#         self._run([2, 0], [2, 1])
#
#     def test_major_fancy_minor_all(self):
#         self._run([1, 5, 4], slice(None))
#
#     def test_major_fancy_minor_scalar(self):
#         self._run([1, 5, 4], 5)
#
#     def test_major_fancy_minor_slice(self):
#         self._run([1, 5, 4], slice(1, 5))
#         self._run([1, 5, 4], slice(5, 1, -1))
#
#     def test_major_bool_fancy(self):
#         rand_bool = cupy.random.random(self.n_rows).astype(cupy.bool)
#         self._run(rand_bool)
#
#     def test_major_slice_with_step(self):
#
#         # positive step
#         self._run(slice(1, 10, 2))
#         self._run(slice(2, 10, 5))
#         self._run(slice(0, 10, 10))
#
#         self._run(slice(1, None, 2))
#         self._run(slice(2, None, 5))
#         self._run(slice(0, None,  10))
#
#         # negative step
#         self._run(slice(10, 1, -2))
#         self._run(slice(10, 2, -5))
#         self._run(slice(10, 0, -10))
#
#         self._run(slice(10, None, -2))
#         self._run(slice(10, None, -5))
#         self._run(slice(10, None, -10))
#
#     def test_major_slice_with_step_minor_slice_with_step(self):
#
#         # positive step
#         self._run(slice(1, 10, 2), slice(1, 10, 2))
#         self._run(slice(2, 10, 5), slice(2, 10, 5))
#         self._run(slice(0, 10, 10), slice(0, 10, 10))
#
#         # negative step
#         self._run(slice(10, 1, 2), slice(10, 1, 2))
#         self._run(slice(10, 2, 5), slice(10, 2, 5))
#         self._run(slice(10, 0, 10), slice(10, 0, 10))
#
#     def test_major_slice_with_step_minor_all(self):
#
#         # positive step
#         self._run(slice(1, 10, 2), slice(None))
#         self._run(slice(2, 10, 5), slice(None))
#         self._run(slice(0, 10, 10), slice(None))
#
#         # negative step
#         self._run(slice(10, 1, 2), slice(None))
#         self._run(slice(10, 2, 5), slice(None))
#         self._run(slice(10, 0, 10), slice(None))
#
#     def test_major_all_minor_slice_step(self):
#
#         # positive step incr
#         self._run(slice(None), slice(1, 10, 2))
#         self._run(slice(None), slice(2, 10, 5))
#         self._run(slice(None), slice(0, 10, 10))
#
#         # positive step decr
#         self._run(slice(None), slice(10, 1, 2))
#         self._run(slice(None), slice(10, 2, 5))
#         self._run(slice(None), slice(10, 0, 10))
#
#         # positive step incr
#         self._run(slice(None), slice(10, 1, 2))
#         self._run(slice(None), slice(10, 2, 5))
#         self._run(slice(None), slice(10, 0, 10))
#
#         # negative step decr
#         self._run(slice(None), slice(10, 1, -2))
#         self._run(slice(None), slice(10, 2, -5))
#         self._run(slice(None), slice(10, 0, -10))
#
#     def test_major_reorder(self):
#         self._run(slice(None, None, -1))
#         self._run(slice(None, None, -2))
#         self._run(slice(None, None, -50))
#
#     def test_major_reorder_minor_reorder(self):
#         self._run(slice(None, None, -1), slice(None, None, -1))
#         self._run(slice(None, None, -3), slice(None, None, -3))
#
#     def test_ellipsis(self):
#         self._run(Ellipsis)
#         self._run(Ellipsis, 1)
#         self._run(1, Ellipsis)
#         self._run(Ellipsis, slice(None))
#         self._run(slice(None), Ellipsis)
#         self._run(Ellipsis, slice(1, None))
#         self._run(slice(1, None), Ellipsis)
#
#     def test_bad_indexing(self):
#         with pytest.raises(IndexError):
#             self._run("foo")
#
#         with pytest.raises(IndexError):
#             self._run(2, "foo")
#
#         with pytest.raises(ValueError):
#             self._run([1, 2, 3], [1, 2, 3, 4])
=======
        self._run(slice(5, 9))
        self._run(slice(9, 5))

    def test_major_all(self):
        self._run(slice(None))

    def test_major_scalar(self):
        self._run(10)

    def test_major_fancy(self):
        self._run([1, 5, 4])
        self._run([10, 2])
        self._run([2])

    def test_major_bool_fancy(self):
        rand_bool = cupy.random.random(self.n_rows).astype(cupy.bool)
        self._run(rand_bool)

    def test_major_slice_minor_slice(self):
        self._run(slice(1, 5), slice(1, 5))

    def test_major_slice_minor_all(self):
        self._run(slice(1, 5), slice(None))
        self._run(slice(5, 1), slice(None))

    def test_major_slice_minor_scalar(self):
        self._run(slice(1, 5), 5)
        self._run(slice(5, 1), 5)
        self._run(slice(5, 1, -1), 5)

    def test_major_slice_minor_fancy(self):
        self._run(slice(1, 10, 2), [1, 5, 4])

    def test_major_scalar_minor_slice(self):
        self._run(5, slice(1, 5))

    def test_major_scalar_minor_all(self):
        self._run(5, slice(None))

    def test_major_scalar_minor_scalar(self):
        self._run(5, 5)

    def test_major_scalar_minor_fancy(self):
        self._run(5, [1, 5, 4])

    def test_major_all_minor_scalar(self):
        self._run(slice(None), 5)

    def test_major_all_minor_slice(self):
        self._run(slice(None), slice(5, 10))

    def test_major_all_minor_all(self):
        self._run(slice(None), slice(None))

    def test_major_all_minor_fancy(self):
        self._run(slice(None), [1, 5, 2, 3, 4, 5, 4, 1, 5])
        self._run(slice(None), [0, 3, 4, 1, 1, 5, 5, 2, 3, 4, 5, 4, 1, 5])

    def test_major_fancy_minor_fancy(self):
        self._run([1, 5, 4], [1, 5, 4])
        self._run([2, 0, 10], [9, 2, 1])
        self._run([2, 0], [2, 1])

    def test_major_fancy_minor_all(self):
        self._run([1, 5, 4], slice(None))

    def test_major_fancy_minor_scalar(self):
        self._run([1, 5, 4], 5)

    def test_major_fancy_minor_slice(self):
        self._run([1, 5, 4], slice(1, 5))
        self._run([1, 5, 4], slice(5, 1, -1))

    def test_major_slice_with_step(self):

        # positive step
        self._run(slice(1, 10, 2))
        self._run(slice(2, 10, 5))
        self._run(slice(0, 10, 10))

        self._run(slice(1, None, 2))
        self._run(slice(2, None, 5))
        self._run(slice(0, None,  10))

        # negative step
        self._run(slice(10, 1, -2))
        self._run(slice(10, 2, -5))
        self._run(slice(10, 0, -10))

        self._run(slice(10, None, -2))
        self._run(slice(10, None, -5))
        self._run(slice(10, None, -10))

    def test_major_slice_with_step_minor_slice_with_step(self):

        # positive step
        self._run(slice(1, 10, 2), slice(1, 10, 2))
        self._run(slice(2, 10, 5), slice(2, 10, 5))
        self._run(slice(0, 10, 10), slice(0, 10, 10))

        # negative step
        self._run(slice(10, 1, 2), slice(10, 1, 2))
        self._run(slice(10, 2, 5), slice(10, 2, 5))
        self._run(slice(10, 0, 10), slice(10, 0, 10))

    def test_major_slice_with_step_minor_all(self):

        # positive step
        self._run(slice(1, 10, 2), slice(None))
        self._run(slice(2, 10, 5), slice(None))
        self._run(slice(0, 10, 10), slice(None))

        # negative step
        self._run(slice(10, 1, 2), slice(None))
        self._run(slice(10, 2, 5), slice(None))
        self._run(slice(10, 0, 10), slice(None))

    def test_major_all_minor_slice_step(self):

        # positive step incr
        self._run(slice(None), slice(1, 10, 2))
        self._run(slice(None), slice(2, 10, 5))
        self._run(slice(None), slice(0, 10, 10))

        # positive step decr
        self._run(slice(None), slice(10, 1, 2))
        self._run(slice(None), slice(10, 2, 5))
        self._run(slice(None), slice(10, 0, 10))

        # positive step incr
        self._run(slice(None), slice(10, 1, 2))
        self._run(slice(None), slice(10, 2, 5))
        self._run(slice(None), slice(10, 0, 10))

        # negative step decr
        self._run(slice(None), slice(10, 1, -2))
        self._run(slice(None), slice(10, 2, -5))
        self._run(slice(None), slice(10, 0, -10))

    def test_major_reorder(self):
        self._run(slice(None, None, -1))
        self._run(slice(None, None, -2))
        self._run(slice(None, None, -50))

    def test_major_reorder_minor_reorder(self):
        self._run(slice(None, None, -1), slice(None, None, -1))
        self._run(slice(None, None, -3), slice(None, None, -3))

    def test_ellipsis(self):
        self._run(Ellipsis)
        self._run(Ellipsis, 1)
        self._run(1, Ellipsis)
        self._run(Ellipsis, slice(None))
        self._run(slice(None), Ellipsis)
        self._run(Ellipsis, slice(1, None))
        self._run(slice(1, None), Ellipsis)

    def test_bad_indexing(self):
        with pytest.raises(IndexError):
            self._run("foo")

        with pytest.raises(IndexError):
            self._run(2, "foo")

        with pytest.raises(ValueError):
            self._run([1, 2, 3], [1, 2, 3, 4])
>>>>>>> 351e4861
<|MERGE_RESOLUTION|>--- conflicted
+++ resolved
@@ -11,17 +11,10 @@
 
 @testing.parameterize(*testing.product({
     'format': ['csr', 'csc'],
-<<<<<<< HEAD
-    'density': [0.8],
-    'dtype': ['float32', 'float64'],#, 'complex64', 'complex128'],
-    'n_rows': [1500],
-    'n_cols': [1500]
-=======
     'density': [0.1, 0.4, 0.9],
     'dtype': ['float32', 'float64', 'complex64', 'complex128'],
     'n_rows': [25, 150],
     'n_cols': [25, 150]
->>>>>>> 351e4861
 }))
 @testing.with_requires('scipy')
 class TestSetitemIndexing(unittest.TestCase):
@@ -48,7 +41,6 @@
             min_h = min
 
         if min is not None:
-<<<<<<< HEAD
             expected = a.get()
             expected[maj_h, min_h] = data
             actual = a
@@ -61,19 +53,6 @@
             actual = a
 
             actual[maj] = data
-=======
-
-            expected = a.get()
-            expected = expected[maj_h, min_h]
-
-            actual = a[maj, min]
-            cupy.cuda.Stream.null.synchronize()
-        else:
-            expected = a.get()
-            expected = expected[maj_h]
-
-            actual = a[maj]
->>>>>>> 351e4861
             cupy.cuda.Stream.null.synchronize()
 
         if cupy.sparse.isspmatrix(actual):
@@ -206,7 +185,6 @@
     #     self._run(slice(10, 0, 10), slice(None))
     #
     def test_major_slice(self):
-<<<<<<< HEAD
         self._run(slice(5, 10000), data=5)
         self._run(slice(5, 4), data=5)
         self._run(slice(4, 5, 2), data=5)
@@ -444,171 +422,169 @@
 #
 #         with pytest.raises(ValueError):
 #             self._run([1, 2, 3], [1, 2, 3, 4])
-=======
-        self._run(slice(5, 9))
-        self._run(slice(9, 5))
-
-    def test_major_all(self):
-        self._run(slice(None))
-
-    def test_major_scalar(self):
-        self._run(10)
-
-    def test_major_fancy(self):
-        self._run([1, 5, 4])
-        self._run([10, 2])
-        self._run([2])
-
-    def test_major_bool_fancy(self):
-        rand_bool = cupy.random.random(self.n_rows).astype(cupy.bool)
-        self._run(rand_bool)
-
-    def test_major_slice_minor_slice(self):
-        self._run(slice(1, 5), slice(1, 5))
-
-    def test_major_slice_minor_all(self):
-        self._run(slice(1, 5), slice(None))
-        self._run(slice(5, 1), slice(None))
-
-    def test_major_slice_minor_scalar(self):
-        self._run(slice(1, 5), 5)
-        self._run(slice(5, 1), 5)
-        self._run(slice(5, 1, -1), 5)
-
-    def test_major_slice_minor_fancy(self):
-        self._run(slice(1, 10, 2), [1, 5, 4])
-
-    def test_major_scalar_minor_slice(self):
-        self._run(5, slice(1, 5))
-
-    def test_major_scalar_minor_all(self):
-        self._run(5, slice(None))
-
-    def test_major_scalar_minor_scalar(self):
-        self._run(5, 5)
-
-    def test_major_scalar_minor_fancy(self):
-        self._run(5, [1, 5, 4])
-
-    def test_major_all_minor_scalar(self):
-        self._run(slice(None), 5)
-
-    def test_major_all_minor_slice(self):
-        self._run(slice(None), slice(5, 10))
-
-    def test_major_all_minor_all(self):
-        self._run(slice(None), slice(None))
-
-    def test_major_all_minor_fancy(self):
-        self._run(slice(None), [1, 5, 2, 3, 4, 5, 4, 1, 5])
-        self._run(slice(None), [0, 3, 4, 1, 1, 5, 5, 2, 3, 4, 5, 4, 1, 5])
-
-    def test_major_fancy_minor_fancy(self):
-        self._run([1, 5, 4], [1, 5, 4])
-        self._run([2, 0, 10], [9, 2, 1])
-        self._run([2, 0], [2, 1])
-
-    def test_major_fancy_minor_all(self):
-        self._run([1, 5, 4], slice(None))
-
-    def test_major_fancy_minor_scalar(self):
-        self._run([1, 5, 4], 5)
-
-    def test_major_fancy_minor_slice(self):
-        self._run([1, 5, 4], slice(1, 5))
-        self._run([1, 5, 4], slice(5, 1, -1))
-
-    def test_major_slice_with_step(self):
-
-        # positive step
-        self._run(slice(1, 10, 2))
-        self._run(slice(2, 10, 5))
-        self._run(slice(0, 10, 10))
-
-        self._run(slice(1, None, 2))
-        self._run(slice(2, None, 5))
-        self._run(slice(0, None,  10))
-
-        # negative step
-        self._run(slice(10, 1, -2))
-        self._run(slice(10, 2, -5))
-        self._run(slice(10, 0, -10))
-
-        self._run(slice(10, None, -2))
-        self._run(slice(10, None, -5))
-        self._run(slice(10, None, -10))
-
-    def test_major_slice_with_step_minor_slice_with_step(self):
-
-        # positive step
-        self._run(slice(1, 10, 2), slice(1, 10, 2))
-        self._run(slice(2, 10, 5), slice(2, 10, 5))
-        self._run(slice(0, 10, 10), slice(0, 10, 10))
-
-        # negative step
-        self._run(slice(10, 1, 2), slice(10, 1, 2))
-        self._run(slice(10, 2, 5), slice(10, 2, 5))
-        self._run(slice(10, 0, 10), slice(10, 0, 10))
-
-    def test_major_slice_with_step_minor_all(self):
-
-        # positive step
-        self._run(slice(1, 10, 2), slice(None))
-        self._run(slice(2, 10, 5), slice(None))
-        self._run(slice(0, 10, 10), slice(None))
-
-        # negative step
-        self._run(slice(10, 1, 2), slice(None))
-        self._run(slice(10, 2, 5), slice(None))
-        self._run(slice(10, 0, 10), slice(None))
-
-    def test_major_all_minor_slice_step(self):
-
-        # positive step incr
-        self._run(slice(None), slice(1, 10, 2))
-        self._run(slice(None), slice(2, 10, 5))
-        self._run(slice(None), slice(0, 10, 10))
-
-        # positive step decr
-        self._run(slice(None), slice(10, 1, 2))
-        self._run(slice(None), slice(10, 2, 5))
-        self._run(slice(None), slice(10, 0, 10))
-
-        # positive step incr
-        self._run(slice(None), slice(10, 1, 2))
-        self._run(slice(None), slice(10, 2, 5))
-        self._run(slice(None), slice(10, 0, 10))
-
-        # negative step decr
-        self._run(slice(None), slice(10, 1, -2))
-        self._run(slice(None), slice(10, 2, -5))
-        self._run(slice(None), slice(10, 0, -10))
-
-    def test_major_reorder(self):
-        self._run(slice(None, None, -1))
-        self._run(slice(None, None, -2))
-        self._run(slice(None, None, -50))
-
-    def test_major_reorder_minor_reorder(self):
-        self._run(slice(None, None, -1), slice(None, None, -1))
-        self._run(slice(None, None, -3), slice(None, None, -3))
-
-    def test_ellipsis(self):
-        self._run(Ellipsis)
-        self._run(Ellipsis, 1)
-        self._run(1, Ellipsis)
-        self._run(Ellipsis, slice(None))
-        self._run(slice(None), Ellipsis)
-        self._run(Ellipsis, slice(1, None))
-        self._run(slice(1, None), Ellipsis)
-
-    def test_bad_indexing(self):
-        with pytest.raises(IndexError):
-            self._run("foo")
-
-        with pytest.raises(IndexError):
-            self._run(2, "foo")
-
-        with pytest.raises(ValueError):
-            self._run([1, 2, 3], [1, 2, 3, 4])
->>>>>>> 351e4861
+#         self._run(slice(5, 9))
+#         self._run(slice(9, 5))
+#
+#     def test_major_all(self):
+#         self._run(slice(None))
+#
+#     def test_major_scalar(self):
+#         self._run(10)
+#
+#     def test_major_fancy(self):
+#         self._run([1, 5, 4])
+#         self._run([10, 2])
+#         self._run([2])
+#
+#     def test_major_bool_fancy(self):
+#         rand_bool = cupy.random.random(self.n_rows).astype(cupy.bool)
+#         self._run(rand_bool)
+#
+#     def test_major_slice_minor_slice(self):
+#         self._run(slice(1, 5), slice(1, 5))
+#
+#     def test_major_slice_minor_all(self):
+#         self._run(slice(1, 5), slice(None))
+#         self._run(slice(5, 1), slice(None))
+#
+#     def test_major_slice_minor_scalar(self):
+#         self._run(slice(1, 5), 5)
+#         self._run(slice(5, 1), 5)
+#         self._run(slice(5, 1, -1), 5)
+#
+#     def test_major_slice_minor_fancy(self):
+#         self._run(slice(1, 10, 2), [1, 5, 4])
+#
+#     def test_major_scalar_minor_slice(self):
+#         self._run(5, slice(1, 5))
+#
+#     def test_major_scalar_minor_all(self):
+#         self._run(5, slice(None))
+#
+#     def test_major_scalar_minor_scalar(self):
+#         self._run(5, 5)
+#
+#     def test_major_scalar_minor_fancy(self):
+#         self._run(5, [1, 5, 4])
+#
+#     def test_major_all_minor_scalar(self):
+#         self._run(slice(None), 5)
+#
+#     def test_major_all_minor_slice(self):
+#         self._run(slice(None), slice(5, 10))
+#
+#     def test_major_all_minor_all(self):
+#         self._run(slice(None), slice(None))
+#
+#     def test_major_all_minor_fancy(self):
+#         self._run(slice(None), [1, 5, 2, 3, 4, 5, 4, 1, 5])
+#         self._run(slice(None), [0, 3, 4, 1, 1, 5, 5, 2, 3, 4, 5, 4, 1, 5])
+#
+#     def test_major_fancy_minor_fancy(self):
+#         self._run([1, 5, 4], [1, 5, 4])
+#         self._run([2, 0, 10], [9, 2, 1])
+#         self._run([2, 0], [2, 1])
+#
+#     def test_major_fancy_minor_all(self):
+#         self._run([1, 5, 4], slice(None))
+#
+#     def test_major_fancy_minor_scalar(self):
+#         self._run([1, 5, 4], 5)
+#
+#     def test_major_fancy_minor_slice(self):
+#         self._run([1, 5, 4], slice(1, 5))
+#         self._run([1, 5, 4], slice(5, 1, -1))
+#
+#     def test_major_slice_with_step(self):
+#
+#         # positive step
+#         self._run(slice(1, 10, 2))
+#         self._run(slice(2, 10, 5))
+#         self._run(slice(0, 10, 10))
+#
+#         self._run(slice(1, None, 2))
+#         self._run(slice(2, None, 5))
+#         self._run(slice(0, None,  10))
+#
+#         # negative step
+#         self._run(slice(10, 1, -2))
+#         self._run(slice(10, 2, -5))
+#         self._run(slice(10, 0, -10))
+#
+#         self._run(slice(10, None, -2))
+#         self._run(slice(10, None, -5))
+#         self._run(slice(10, None, -10))
+#
+#     def test_major_slice_with_step_minor_slice_with_step(self):
+#
+#         # positive step
+#         self._run(slice(1, 10, 2), slice(1, 10, 2))
+#         self._run(slice(2, 10, 5), slice(2, 10, 5))
+#         self._run(slice(0, 10, 10), slice(0, 10, 10))
+#
+#         # negative step
+#         self._run(slice(10, 1, 2), slice(10, 1, 2))
+#         self._run(slice(10, 2, 5), slice(10, 2, 5))
+#         self._run(slice(10, 0, 10), slice(10, 0, 10))
+#
+#     def test_major_slice_with_step_minor_all(self):
+#
+#         # positive step
+#         self._run(slice(1, 10, 2), slice(None))
+#         self._run(slice(2, 10, 5), slice(None))
+#         self._run(slice(0, 10, 10), slice(None))
+#
+#         # negative step
+#         self._run(slice(10, 1, 2), slice(None))
+#         self._run(slice(10, 2, 5), slice(None))
+#         self._run(slice(10, 0, 10), slice(None))
+#
+#     def test_major_all_minor_slice_step(self):
+#
+#         # positive step incr
+#         self._run(slice(None), slice(1, 10, 2))
+#         self._run(slice(None), slice(2, 10, 5))
+#         self._run(slice(None), slice(0, 10, 10))
+#
+#         # positive step decr
+#         self._run(slice(None), slice(10, 1, 2))
+#         self._run(slice(None), slice(10, 2, 5))
+#         self._run(slice(None), slice(10, 0, 10))
+#
+#         # positive step incr
+#         self._run(slice(None), slice(10, 1, 2))
+#         self._run(slice(None), slice(10, 2, 5))
+#         self._run(slice(None), slice(10, 0, 10))
+#
+#         # negative step decr
+#         self._run(slice(None), slice(10, 1, -2))
+#         self._run(slice(None), slice(10, 2, -5))
+#         self._run(slice(None), slice(10, 0, -10))
+#
+#     def test_major_reorder(self):
+#         self._run(slice(None, None, -1))
+#         self._run(slice(None, None, -2))
+#         self._run(slice(None, None, -50))
+#
+#     def test_major_reorder_minor_reorder(self):
+#         self._run(slice(None, None, -1), slice(None, None, -1))
+#         self._run(slice(None, None, -3), slice(None, None, -3))
+#
+#     def test_ellipsis(self):
+#         self._run(Ellipsis)
+#         self._run(Ellipsis, 1)
+#         self._run(1, Ellipsis)
+#         self._run(Ellipsis, slice(None))
+#         self._run(slice(None), Ellipsis)
+#         self._run(Ellipsis, slice(1, None))
+#         self._run(slice(1, None), Ellipsis)
+#
+#     def test_bad_indexing(self):
+#         with pytest.raises(IndexError):
+#             self._run("foo")
+#
+#         with pytest.raises(IndexError):
+#             self._run(2, "foo")
+#
+#         with pytest.raises(ValueError):
+#             self._run([1, 2, 3], [1, 2, 3, 4])