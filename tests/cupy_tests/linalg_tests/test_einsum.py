--- conflicted
+++ resolved
@@ -166,14 +166,7 @@
         xp.einsum('i-', xp.array([0, 0]))
 
 
-<<<<<<< HEAD
-@testing.parameterize(
-*product_dict(testing.product(
-    {'shape_dec': [0, 1, 2], 'shape_drop': [0, 0.2, 0.8]}
-), [
-=======
 @testing.parameterize(*augument_einsum_testcases(
->>>>>>> c9796385
     {'shape_a': (2, 3), 'subscripts': 'ij'},  # do nothing
     {'shape_a': (2, 3), 'subscripts': '...'},  # do nothing
     {'shape_a': (2, 3), 'subscripts': 'ji'},  # transpose
@@ -234,12 +227,6 @@
         return xp.einsum(self.subscripts, a, dtype=dtype_out, casting='unsafe')
 
 
-<<<<<<< HEAD
-@testing.parameterize(
-*product_dict(testing.product(
-    {'shape_dec': [0, 1, 2], 'shape_drop': [0, 0.2, 0.8]}
-), [
-=======
 class TestEinSumUnaryOperationWithScalar(unittest.TestCase):
     @testing.for_all_dtypes()
     @testing.numpy_cupy_allclose()
@@ -253,7 +240,6 @@
 
 
 @testing.parameterize(*augument_einsum_testcases(
->>>>>>> c9796385
     # outer
     {'shape_a': (2,), 'shape_b': (3,),
      'subscripts': 'i,j'},
@@ -332,13 +318,8 @@
         return xp.asarray(xp.einsum('i,->', a, 4))
 
 
-<<<<<<< HEAD
-@testing.parameterize(
-*product_dict(testing.product(
-=======
 @testing.parameterize(*augument_einsum_testcases(
 *testing.product_dict(testing.product(
->>>>>>> c9796385
     {
         'dtype_map': [(0, 0, 1), (0, 1, 0), (1, 0, 0)],
         'optimize': [
