import unittest

import numpy

import cupy
from cupy import testing


def _dec_shape(shape, dec):
    return tuple(1 if s == 1 else max(0, s - dec) for s in shape)


def _rand1_shape(shape, prob):
    # return tuple(1 if numpy.random.rand() < prob else s for s in shape)
    table = {}
    new_shape = []
    for s in shape:
        if s not in table:
            table[s] = 1 if numpy.random.rand() < prob else s
        new_shape.append(table[s])
    return tuple(new_shape)


def augument_einsum_testcases(*params):
    # rs = numpy.random.RandomState()
    for dec in range(3):
        for drop in [0, 0.2, 0.8]:
            for param in params:
                param_new = param.copy()
                for k in param.keys():
                    if k.startswith('shape_'):
                        param_new[k] = \
                            _rand1_shape(_dec_shape(param[k], dec), drop)
                param_new['_raw_params'] = {
                    'orig': param,
                    'dec': dec,
                    'drop': drop,
                }
                yield param_new


class TestEinSumError(unittest.TestCase):

    @testing.numpy_cupy_raises()
    def test_irregular_ellipsis1(self, xp):
        xp.einsum('..', xp.zeros((2, 2, 2)))

    @testing.numpy_cupy_raises()
    def test_irregular_ellipsis2(self, xp):
        xp.einsum('...i...', xp.zeros((2, 2, 2)))

    @testing.numpy_cupy_raises()
    def test_irregular_ellipsis3(self, xp):
        xp.einsum('i...->...i...', xp.zeros((2, 2, 2)))

    @testing.numpy_cupy_raises()
    def test_irregular_ellipsis4(self, xp):
        xp.einsum('...->', xp.zeros((2, 2, 2)))

    @testing.numpy_cupy_raises()
    def test_no_arguments(self, xp):
        xp.einsum()

    @testing.numpy_cupy_raises()
    def test_one_argument(self, xp):
        xp.einsum('')

    @testing.numpy_cupy_raises()
    def test_not_string_subject(self, xp):
        xp.einsum(0, 0)

    @testing.numpy_cupy_raises()
    def test_bad_argument(self, xp):
        xp.einsum('', 0, bad_arg=0)

    @testing.numpy_cupy_raises()
    def test_too_many_operands1(self, xp):
        xp.einsum('', 0, 0)

    @testing.numpy_cupy_raises()
    def test_too_many_operands2(self, xp):
        xp.einsum('i,j', xp.array([0, 0]), xp.array([0, 0]), xp.array([0, 0]))

    @testing.numpy_cupy_raises()
    def test_too_few_operands1(self, xp):
        xp.einsum(',', 0)

    @testing.numpy_cupy_raises()
    def test_too_many_dimension1(self, xp):
        xp.einsum('i', 0)

    @testing.numpy_cupy_raises()
    def test_too_many_dimension2(self, xp):
        xp.einsum('ij', xp.array([0, 0]))

    @testing.numpy_cupy_raises()
    def test_too_many_dimension3(self, xp):
        xp.einsum('ijk...->...', xp.arange(6).reshape(2, 3))

    @testing.numpy_cupy_raises()
    def test_too_few_dimension(self, xp):
        xp.einsum('i->i', xp.arange(6).reshape(2, 3))

    @testing.numpy_cupy_raises()
    def test_invalid_char1(self, xp):
        xp.einsum('i%', xp.array([0, 0]))

    @testing.numpy_cupy_raises()
    def test_invalid_char2(self, xp):
        xp.einsum('j$', xp.array([0, 0]))

    @testing.numpy_cupy_raises()
    def test_invalid_char3(self, xp):
        xp.einsum('i->&', xp.array([0, 0]))

    @testing.numpy_cupy_raises()
    def test_invalid_char4(self, xp):
        xp.einsum('i->j', xp.array([0, 0]))

    # output subscripts must appear in inumpy.t
    @testing.numpy_cupy_raises()
    def test_invalid_output_subscripts1(self, xp):
        xp.einsum('i->ij', xp.array([0, 0]))

    # output subscripts may only be specified once
    @testing.numpy_cupy_raises()
    def test_invalid_output_subscripts2(self, xp):
        xp.einsum('ij->jij', xp.array([[0, 0], [0, 0]]))

    # output subscripts must not incrudes comma
    @testing.numpy_cupy_raises()
    def test_invalid_output_subscripts3(self, xp):
        xp.einsum('ij->i,j', xp.array([[0, 0], [0, 0]]))

    # dimensions much match when being collapsed
    @testing.numpy_cupy_raises()
    def test_invalid_diagonal1(self, xp):
        xp.einsum('ii', xp.arange(6).reshape(2, 3))

    @testing.numpy_cupy_raises()
    def test_invalid_diagonal2(self, xp):
        xp.einsum('ii->', xp.arange(6).reshape(2, 3))

    @testing.numpy_cupy_raises()
    def test_invalid_diagonal3(self, xp):
        xp.einsum('ii', xp.arange(3).reshape(1, 3))

    # invalid -> operator
    @testing.numpy_cupy_raises()
    def test_invalid_arrow1(self, xp):
        xp.einsum('i-i', xp.array([0, 0]))

    @testing.numpy_cupy_raises()
    def test_invalid_arrow2(self, xp):
        xp.einsum('i>i', xp.array([0, 0]))

    @testing.numpy_cupy_raises()
    def test_invalid_arrow3(self, xp):
        xp.einsum('i->->i', xp.array([0, 0]))

    @testing.numpy_cupy_raises()
    def test_invalid_arrow4(self, xp):
        xp.einsum('i-', xp.array([0, 0]))


class TestListArgEinSumError(unittest.TestCase):

    @testing.numpy_cupy_raises()
    def test_invalid_sub1(self, xp):
        xp.einsum(xp.arange(2), [None])

    @testing.numpy_cupy_raises()
    def test_invalid_sub2(self, xp):
        xp.einsum(xp.arange(2), [0], [1])

    @testing.numpy_cupy_raises()
    def test_invalid_sub3(self, xp):
        xp.einsum(xp.arange(2), [Ellipsis, 0, Ellipsis])

    @testing.numpy_cupy_raises()
    def test_dim_mismatch1(self, xp):
        xp.einsum(xp.arange(2), [0], xp.arange(3), [0])

    @testing.numpy_cupy_raises()
    def test_dim_mismatch2(self, xp):
        xp.einsum(xp.arange(2), [0], xp.arange(3), [0], [0])

    @testing.numpy_cupy_raises()
    def test_dim_mismatch3(self, xp):
        xp.einsum(xp.arange(6).reshape(2, 3), [0, 0])

    @testing.numpy_cupy_raises()
    def test_too_many_dims1(self, xp):
        xp.einsum(3, [0])

    @testing.numpy_cupy_raises()
    def test_too_many_dims2(self, xp):
        xp.einsum(xp.arange(2), [0, 1])

    @testing.numpy_cupy_raises()
    def test_too_many_dims3(self, xp):
        xp.einsum(xp.arange(6).reshape(2, 3), [Ellipsis, 0, 1, 2])


@testing.parameterize(*augument_einsum_testcases(
    {'shape_a': (2, 3), 'subscripts': 'ij'},  # do nothing
    {'shape_a': (2, 3), 'subscripts': '...'},  # do nothing
    {'shape_a': (2, 3), 'subscripts': 'ji'},  # transpose
    {'shape_a': (3, 3), 'subscripts': 'ii->i'},  # diagonal 2d
    {'shape_a': (3, 3, 3), 'subscripts': 'jii->ij'},  # partial diagonal 3d
    {'shape_a': (3, 3, 3), 'subscripts': 'iji->ij'},  # partial diagonal 3d
    {'shape_a': (3, 3, 3), 'subscripts': '...ii->...i'},  # partial diagonal 3d
    {'shape_a': (3, 3, 3), 'subscripts': 'iii->i'},  # diagonal 3d
    {'shape_a': (2, 3, 4), 'subscripts': 'ijk->jik'},  # swap axes
    {'shape_a': (2, 3, 4), 'subscripts': 'ijk->kij'},  # swap axes
    {'shape_a': (2, 3, 4), 'subscripts': 'ijk->ikj'},  # swap axes
    {'shape_a': (2, 3, 4), 'subscripts': 'kji->ikj'},  # swap axes
    {'shape_a': (2, 3, 4), 'subscripts': 'j...i->i...j'},  # swap axes
    {'shape_a': (3,), 'subscripts': 'i->'},  # sum
    {'shape_a': (3, 3), 'subscripts': 'ii'},  # trace
    {'shape_a': (2, 2, 2, 2), 'subscripts': 'ijkj->kij'},
    {'shape_a': (2, 2, 2, 2), 'subscripts': 'ijij->ij'},
    {'shape_a': (2, 2, 2, 2), 'subscripts': 'jiji->ij'},
    {'shape_a': (2, 2, 2, 2), 'subscripts': 'ii...->...'},  # trace
    {'shape_a': (2, 2, 2, 2), 'subscripts': 'i...i->...'},  # trace
    {'shape_a': (2, 2, 2, 2), 'subscripts': '...ii->...'},  # trace
    {'shape_a': (2, 2, 2, 2), 'subscripts': 'j...i->...'},  # sum

    {'shape_a': (2, 3), 'subscripts': 'ij->ij...'},  # do nothing
    {'shape_a': (2, 3), 'subscripts': 'ij->i...j'},  # do nothing
    {'shape_a': (2, 3), 'subscripts': 'ij->...ij'},  # do nothing
    {'shape_a': (2, 3), 'subscripts': 'ij...->ij'},  # do nothing
    {'shape_a': (2, 3), 'subscripts': 'i...j->ij'},  # do nothing

    {'shape_a': (), 'subscripts': ''},  # do nothing
    {'shape_a': (), 'subscripts': '->'},  # do nothing
))
class TestEinSumUnaryOperation(unittest.TestCase):

    @testing.for_all_dtypes()
    @testing.numpy_cupy_allclose(contiguous_check=False)
    def test_einsum_unary(self, xp, dtype):
        a = testing.shaped_arange(self.shape_a, xp, dtype)
        return xp.einsum(self.subscripts, a)

    @testing.with_requires('numpy>=1.10')
    @testing.for_all_dtypes()
    @testing.numpy_cupy_equal()
    def test_einsum_unary_views(self, xp, dtype):
        a = testing.shaped_arange(self.shape_a, xp, dtype)
        b = xp.einsum(self.subscripts, a)

        return b.ndim == 0 or b.base is a

    @testing.for_all_dtypes_combination(
        ['dtype_a', 'dtype_out'],
        no_complex=True)  # avoid ComplexWarning
    @testing.numpy_cupy_allclose(contiguous_check=False)
    def test_einsum_unary_dtype(self, xp, dtype_a, dtype_out):
        if not numpy.can_cast(dtype_a, dtype_out):
            # skip this combination
            return xp.array([])

        a = testing.shaped_arange(self.shape_a, xp, dtype_a)
        return xp.einsum(self.subscripts, a, dtype=dtype_out)


class TestEinSumUnaryOperationWithScalar(unittest.TestCase):
    @testing.for_all_dtypes()
    @testing.numpy_cupy_allclose()
    def test_scalar_int(self, xp, dtype):
        return xp.asarray(xp.einsum('', 2, dtype=dtype))

    @testing.for_all_dtypes()
    @testing.numpy_cupy_allclose()
    def test_scalar_float(self, xp, dtype):
        return xp.asarray(xp.einsum('', 2.0, dtype=dtype))


@testing.parameterize(*augument_einsum_testcases(
    # outer
    {'shape_a': (2,), 'shape_b': (3,),
     'subscripts': 'i,j'},
    # dot matvec
    {'shape_a': (2, 3), 'shape_b': (3,),
     'subscripts': 'ij,j'},
    {'shape_a': (2, 3), 'shape_b': (2,),
     'subscripts': 'ij,i'},
    # dot matmat
    {'shape_a': (2, 3), 'shape_b': (3, 4),
     'subscripts': 'ij,jk'},
    # tensordot
    {'shape_a': (3, 4, 2), 'shape_b': (4, 3, 2),
     'subscripts': 'ijk, jil -> kl'},
    {'shape_a': (3, 4, 2), 'shape_b': (4, 2, 3),
     'subscripts': 'i...,...k->ki...'},
    {'shape_a': (3, 4, 2), 'shape_b': (4, 3, 2),
     'subscripts': 'ij...,ji...->i...'},
    # trace and tensordot and diagonal
    {'shape_a': (2, 3, 2, 4), 'shape_b': (3, 2, 2),
     'subscripts': 'ijil,jkk->kj'},
    {'shape_a': (2, 4, 2, 3), 'shape_b': (3, 2, 4),
     'subscripts': 'i...ij,ji...->...j'},
    # broadcast
    {'shape_a': (2, 3, 4), 'shape_b': (3,),
     'subscripts': 'ij...,j...->ij...'},
    {'shape_a': (2, 3, 4), 'shape_b': (3,),
     'subscripts': 'ij...,...j->ij...'},
    {'shape_a': (2, 3, 4), 'shape_b': (3,),
     'subscripts': 'ij...,j->ij...'},
    {'shape_a': (4, 3), 'shape_b': (3, 2),
     'subscripts': 'ik...,k...->i...'},
    {'shape_a': (4, 3), 'shape_b': (3, 2),
     'subscripts': 'ik...,...kj->i...j'},
    {'shape_a': (4, 3), 'shape_b': (3, 2),
     'subscripts': '...k,kj'},
    {'shape_a': (4, 3), 'shape_b': (3, 2),
     'subscripts': 'ik,k...->i...'},
    {'shape_a': (2, 3, 4, 5), 'shape_b': (4,),
     'subscripts': 'ijkl,k'},
    {'shape_a': (2, 3, 4, 5), 'shape_b': (4,),
     'subscripts': '...kl,k'},
    {'shape_a': (2, 3, 4, 5), 'shape_b': (4,),
     'subscripts': '...kl,k...'},
    {'shape_a': (1, 1, 1, 2, 3, 2), 'shape_b': (2, 3, 2, 2),
     'subscripts': '...lmn,lmno->...o'},
))
class TestEinSumBinaryOperation(unittest.TestCase):
    @testing.for_all_dtypes_combination(
        ['dtype_a', 'dtype_b'],
        no_float16=True)  # Avoid numpy issue #10899
    @testing.numpy_cupy_allclose(contiguous_check=False)
    def test_einsum_binary(self, xp, dtype_a, dtype_b):
        a = testing.shaped_arange(self.shape_a, xp, dtype_a)
        b = testing.shaped_arange(self.shape_b, xp, dtype_b)
        return xp.einsum(self.subscripts, a, b)


class TestEinSumBinaryOperationWithScalar(unittest.TestCase):
    @testing.for_all_dtypes()
    @testing.numpy_cupy_allclose(contiguous_check=False)
    def test_scalar_1(self, xp, dtype):
        shape_a = (2,)
        a = testing.shaped_arange(shape_a, xp, dtype)
        return xp.asarray(xp.einsum(',i->', 3, a))

    @testing.for_all_dtypes()
    @testing.numpy_cupy_allclose(contiguous_check=False)
    def test_scalar_2(self, xp, dtype):
        shape_a = (2,)
        a = testing.shaped_arange(shape_a, xp, dtype)
        return xp.asarray(xp.einsum('i,->', a, 4))


@testing.parameterize(*augument_einsum_testcases(
    {'shape_a': (2, 3), 'shape_b': (3, 4), 'shape_c': (4, 5),
     'subscripts': 'ij,jk,kl'},
    {'shape_a': (2, 4), 'shape_b': (2, 3), 'shape_c': (2,),
     'subscripts': 'ij,ik,i->ijk'},
    {'shape_a': (2, 4), 'shape_b': (3, 2), 'shape_c': (2,),
     'subscripts': 'ij,ki,i->jk'},
    {'shape_a': (2, 3, 4), 'shape_b': (2,), 'shape_c': (3, 4, 2),
     'subscripts': 'i...,i,...i->...i'},
))
class TestEinSumTernaryOperation(unittest.TestCase):
    @testing.for_all_dtypes_combination(
        ['dtype_a', 'dtype_b', 'dtype_c'],
        no_float16=True)  # Avoid numpy issue #10899
    @testing.numpy_cupy_allclose(contiguous_check=False)
<<<<<<< HEAD
    def test_einsum_ternary(self, xp, dtype_a, dtype_b, dtype_c):
        a = testing.shaped_arange(self.shape_a, xp, dtype_a)
        b = testing.shaped_arange(self.shape_b, xp, dtype_b)
        c = testing.shaped_arange(self.shape_c, xp, dtype_c)

        try:
            out = xp.einsum(self.subscripts, a, b, c, optimize=False)
        except TypeError:
            self.assertIs(xp, numpy)
            out = xp.einsum(self.subscripts, a, b, c)

        if xp is not numpy:  # Avoid numpy issues #11059, #11060
            for optimize in [
                    True,  # 'greedy'
                    'optimal',
                    ['einsum_path', (0, 1), (0, 1)],
                    ['einsum_path', (0, 2), (0, 1)],
                    ['einsum_path', (1, 2), (0, 1)],
            ]:
                optimized_out = xp.einsum(
                    self.subscripts, a, b, c, optimize=optimize)
                testing.assert_allclose(optimized_out, out)
        return out
=======
    def test_einsum_ternary(self, xp, dtype):
        if self.skip_overflow and dtype in self.skip_dtypes:
            return xp.array([])
        a = testing.shaped_arange(self.shape_a, xp, dtype)
        b = testing.shaped_arange(self.shape_b, xp, dtype)
        c = testing.shaped_arange(self.shape_c, xp, dtype)
        return xp.einsum(self.subscripts, a, b, c).astype(_target_dtype(dtype))


def xp_einsum_path(xp, *args, **kwargs):
    if xp is numpy:
        return numpy.einsum_path(*args, **kwargs)
    else:
        return cupy.linalg.einsum.einsum_path(*args, **kwargs)


@testing.parameterize(
    # memory constraint
    {'subscript': 'a,b,c->abc', 'opt': ('greedy', 0)},
    {'subscript': 'acdf,jbje,gihb,hfac', 'opt': ('greedy', 0)},
    # long paths
    {'subscript': 'acdf,jbje,gihb,hfac,gfac,gifabc,hfac', 'opt': True},
    {'subscript': 'chd,bde,agbc,hiad,bdi,cgh,agdb', 'opt': True},
    # edge cases
    {'subscript': 'eb,cb,fb->cef', 'opt': True},
    {'subscript': 'dd,fb,be,cdb->cef', 'opt': True},
    {'subscript': 'bca,cdb,dbf,afc->', 'opt': True},
    {'subscript': 'dcc,fce,ea,dbf->ab', 'opt': True},
    {'subscript': 'a,ac,ab,ad,cd,bd,bc->', 'opt': True},
)
@testing.with_requires('numpy==1.12')
class TestEinSumPath(unittest.TestCase):

    chars = 'abcdefghij'
    sizes = numpy.array([2, 3, 4, 5, 4, 3, 2, 6, 5, 4, 3])
    global_size_dict = {}
    for size, char in zip(sizes, chars):
        global_size_dict[char] = size

    def build_operands(self, string, size_dict=global_size_dict):
        # Builds views based off initial operands
        operands = [string]
        terms = string.split('->')[0].split(',')
        for term in terms:
            dims = [size_dict[x] for x in term]
            operands.append(numpy.random.rand(*dims))

        return operands

    @testing.numpy_cupy_equal()
    def test_einsum_path(self, xp):
        outer_test = self.build_operands(self.subscript)
        return xp_einsum_path(xp, *outer_test, optimize=self.opt,
                              einsum_call=True)[1]

@testing.parameterize(
    {'shape_a': (2, 3, 4), 'shape_b': (4, 3), 'shape_c': (3, 3, 4),
     'subscript': 'a...,...b,c...->abc...'},
    {'shape_a': (2, 3, 4), 'shape_b': (3, 4), 'shape_c': (3, 3, 4),
     'subscript': 'a...,...,c...->ac...'},
    {'shape_a': (3, 3, 4), 'shape_b': (4, 3), 'shape_c': (2, 3, 4),
     'subscript': 'a...,...b,c...->abc...'},
    {'shape_a': (3, 3, 4), 'shape_b': (3, 4), 'shape_c': (2, 3, 4),
     'subscript': 'a...,...,c...->ac...'},
)
# numpy.einsum_path return format was changed in newer version.
# So we test with 1.12 only.
@testing.with_requires('numpy==1.12')
class TestEinSumPathEllipsis(unittest.TestCase):

    @testing.numpy_cupy_equal()
    def test_einsum_path_ellipsis(self, xp):
        a = testing.shaped_arange(self.shape_a, xp, dtype=numpy.float32)
        b = testing.shaped_arange(self.shape_b, xp, dtype=numpy.float32)
        c = testing.shaped_arange(self.shape_c, xp, dtype=numpy.float32)
        # Check path only
        return xp_einsum_path(xp, self.subscript, a, b, c, optimize=True,
                              einsum_call=True)[1][0][:2]


class TestEinSumErrorPath(unittest.TestCase):

    def test_irregular_ellipsis1(self):
        with self.assertRaises(ValueError):
            cupy.linalg.einsum.einsum_path('..', cupy.zeros((2, 2, 2)))

    def test_irregular_ellipsis2(self):
        with self.assertRaises(ValueError):
            cupy.linalg.einsum.einsum_path('...i...', cupy.zeros((2, 2, 2)))

    def test_irregular_ellipsis3(self):
        with self.assertRaises(ValueError):
            cupy.linalg.einsum.einsum_path('i...->...i...',
                                           cupy.zeros((2, 2, 2)))

    def test_no_arguments(self):
        with self.assertRaises(ValueError):
            cupy.linalg.einsum.einsum_path()

    def test_one_argument(self):
        with self.assertRaises(ValueError):
            cupy.linalg.einsum.einsum_path('')

    def test_not_string_subject(self):
        with self.assertRaises(TypeError):
            cupy.linalg.einsum.einsum_path(0, 0)

    def test_bad_argument(self):
        with self.assertRaises(TypeError):
            cupy.linalg.einsum.einsum_path('', 0, bad_arg=0)

    def test_too_many_operands1(self):
        with self.assertRaises(ValueError):
            cupy.linalg.einsum.einsum_path('', 0, 0)

    def test_too_many_operands2(self):
        with self.assertRaises(ValueError):
            cupy.linalg.einsum.einsum_path('i,j', cupy.array([0, 0]),
                                           cupy.array([0, 0]), cupy.array([0, 0]))

    def test_too_few_operands1(self):
        with self.assertRaises(ValueError):
            cupy.linalg.einsum.einsum_path(',', 0)

    def test_many_dimension1(self):
        with self.assertRaises(ValueError):
            cupy.linalg.einsum.einsum_path('i', 0)

    def test_many_dimension2(self):
        with self.assertRaises(ValueError):
            cupy.linalg.einsum.einsum_path('ij', cupy.array([0, 0]))

    def test_too_many_dimension3(self):
        with self.assertRaises(ValueError):
            cupy.linalg.einsum.einsum_path('ijk...->...',
                                           cupy.arange(6).reshape(2, 3))

    def test_too_few_dimension(self):
        with self.assertRaises(ValueError):
            cupy.linalg.einsum.einsum_path('i->i', cupy.arange(6).reshape(2, 3))

    def test_invalid_char1(self):
        with self.assertRaises(ValueError):
            cupy.linalg.einsum.einsum_path('i%', cupy.array([0, 0]))

    def test_invalid_char2(self):
        with self.assertRaises(ValueError):
            cupy.linalg.einsum.einsum_path('j$', cupy.array([0, 0]))

    def test_invalid_char3(self):
        with self.assertRaises(ValueError):
            cupy.linalg.einsum.einsum_path('i->&', cupy.array([0, 0]))

    # output subscripts must appear in inumpy.t
    def test_invalid_output_subscripts1(self):
        with self.assertRaises(ValueError):
            cupy.linalg.einsum.einsum_path('i->ij', cupy.array([0, 0]))

    # output subscripts may only be specified once
    def test_invalid_output_subscripts2(self):
        with self.assertRaises(ValueError):
            cupy.linalg.einsum.einsum_path('ij->jij',
                                           cupy.array([[0, 0], [0, 0]]))

    # output subscripts must not incrudes comma
    def test_invalid_output_subscripts3(self):
        with self.assertRaises(ValueError):
            cupy.linalg.einsum.einsum_path('ij->i,j',
                                           cupy.array([[0, 0], [0, 0]]))

    # dimensions much match when being collapsed
    def test_invalid_diagonal1(self):
        with self.assertRaises(ValueError):
            cupy.linalg.einsum.einsum_path('ii', cupy.arange(6).reshape(2, 3))

    def test_invalid_diagonal2(self):
        with self.assertRaises(ValueError):
            cupy.linalg.einsum.einsum_path('ii->', cupy.arange(6).reshape(2, 3))

    # invalid -> operator
    def test_invalid_arrow1(self):
        with self.assertRaises(ValueError):
            cupy.linalg.einsum.einsum_path('i-i', cupy.array([0, 0]))

    def test_invalid_arrow2(self):
        with self.assertRaises(ValueError):
            cupy.linalg.einsum.einsum_path('i>i', cupy.array([0, 0]))

    def test_invalid_arrow3(self):
        with self.assertRaises(ValueError):
            cupy.linalg.einsum.einsum_path('i->->i', cupy.array([0, 0]))

    def test_invalid_arrow4(self):
        with self.assertRaises(ValueError):
            cupy.linalg.einsum.einsum_path('i-', cupy.array([0, 0]))
>>>>>>> 5462bbde
<|MERGE_RESOLUTION|>--- conflicted
+++ resolved
@@ -367,7 +367,6 @@
         ['dtype_a', 'dtype_b', 'dtype_c'],
         no_float16=True)  # Avoid numpy issue #10899
     @testing.numpy_cupy_allclose(contiguous_check=False)
-<<<<<<< HEAD
     def test_einsum_ternary(self, xp, dtype_a, dtype_b, dtype_c):
         a = testing.shaped_arange(self.shape_a, xp, dtype_a)
         b = testing.shaped_arange(self.shape_b, xp, dtype_b)
@@ -391,14 +390,6 @@
                     self.subscripts, a, b, c, optimize=optimize)
                 testing.assert_allclose(optimized_out, out)
         return out
-=======
-    def test_einsum_ternary(self, xp, dtype):
-        if self.skip_overflow and dtype in self.skip_dtypes:
-            return xp.array([])
-        a = testing.shaped_arange(self.shape_a, xp, dtype)
-        b = testing.shaped_arange(self.shape_b, xp, dtype)
-        c = testing.shaped_arange(self.shape_c, xp, dtype)
-        return xp.einsum(self.subscripts, a, b, c).astype(_target_dtype(dtype))
 
 
 def xp_einsum_path(xp, *args, **kwargs):
@@ -586,5 +577,4 @@
 
     def test_invalid_arrow4(self):
         with self.assertRaises(ValueError):
-            cupy.linalg.einsum.einsum_path('i-', cupy.array([0, 0]))
->>>>>>> 5462bbde
+            cupy.linalg.einsum.einsum_path('i-', cupy.array([0, 0]))