import unittest

import numpy

from cupy import testing


def _dec_shape(shape, dec):
    return tuple(1 if s == 1 else max(0, s - dec) for s in shape)


def _rand1_shape(shape, prob):
    # return tuple(1 if numpy.random.rand() < prob else s for s in shape)
    table = {}
    new_shape = []
    for s in shape:
        if s not in table:
            table[s] = 1 if numpy.random.rand() < prob else s
        new_shape.append(table[s])
    return tuple(new_shape)


def augument_einsum_testcases(*params):
    # rs = numpy.random.RandomState()
    for dec in range(3):
        for drop in [0, 0.2, 0.8]:
            for param in params:
                param_new = param.copy()
                for k in param.keys():
                    if k.startswith('shape_'):
                        param_new[k] = \
                            _rand1_shape(_dec_shape(param[k], dec), drop)
                param_new['_raw_params'] = {
                    'orig': param,
                    'dec': dec,
                    'drop': drop,
                }
                yield param_new


class TestEinSumError(unittest.TestCase):

    @testing.numpy_cupy_raises()
    def test_irregular_ellipsis1(self, xp):
        xp.einsum('..', xp.zeros((2, 2, 2)))

    @testing.numpy_cupy_raises()
    def test_irregular_ellipsis2(self, xp):
        xp.einsum('...i...', xp.zeros((2, 2, 2)))

    @testing.numpy_cupy_raises()
    def test_irregular_ellipsis3(self, xp):
        xp.einsum('i...->...i...', xp.zeros((2, 2, 2)))

    @testing.numpy_cupy_raises()
    def test_irregular_ellipsis4(self, xp):
        xp.einsum('...->', xp.zeros((2, 2, 2)))

    @testing.numpy_cupy_raises()
    def test_no_arguments(self, xp):
        xp.einsum()

    @testing.numpy_cupy_raises()
    def test_one_argument(self, xp):
        xp.einsum('')

    @testing.numpy_cupy_raises()
    def test_not_string_subject(self, xp):
        xp.einsum(0, 0)

    @testing.numpy_cupy_raises()
    def test_bad_argument(self, xp):
        xp.einsum('', 0, bad_arg=0)

    @testing.numpy_cupy_raises()
    def test_too_many_operands1(self, xp):
        xp.einsum('', 0, 0)

    @testing.numpy_cupy_raises()
    def test_too_many_operands2(self, xp):
        xp.einsum('i,j', xp.array([0, 0]), xp.array([0, 0]), xp.array([0, 0]))

    @testing.numpy_cupy_raises()
    def test_too_few_operands1(self, xp):
        xp.einsum(',', 0)

    @testing.numpy_cupy_raises()
    def test_too_many_dimension1(self, xp):
        xp.einsum('i', 0)

    @testing.numpy_cupy_raises()
    def test_too_many_dimension2(self, xp):
        xp.einsum('ij', xp.array([0, 0]))

    @testing.numpy_cupy_raises()
    def test_too_many_dimension3(self, xp):
        xp.einsum('ijk...->...', xp.arange(6).reshape(2, 3))

    @testing.numpy_cupy_raises()
    def test_too_few_dimension(self, xp):
        xp.einsum('i->i', xp.arange(6).reshape(2, 3))

    @testing.numpy_cupy_raises()
    def test_invalid_char1(self, xp):
        xp.einsum('i%', xp.array([0, 0]))

    @testing.numpy_cupy_raises()
    def test_invalid_char2(self, xp):
        xp.einsum('j$', xp.array([0, 0]))

    @testing.numpy_cupy_raises()
    def test_invalid_char3(self, xp):
        xp.einsum('i->&', xp.array([0, 0]))

    @testing.numpy_cupy_raises()
    def test_invalid_char4(self, xp):
        xp.einsum('i->j', xp.array([0, 0]))

    # output subscripts must appear in inumpy.t
    @testing.numpy_cupy_raises()
    def test_invalid_output_subscripts1(self, xp):
        xp.einsum('i->ij', xp.array([0, 0]))

    # output subscripts may only be specified once
    @testing.numpy_cupy_raises()
    def test_invalid_output_subscripts2(self, xp):
        xp.einsum('ij->jij', xp.array([[0, 0], [0, 0]]))

    # output subscripts must not incrudes comma
    @testing.numpy_cupy_raises()
    def test_invalid_output_subscripts3(self, xp):
        xp.einsum('ij->i,j', xp.array([[0, 0], [0, 0]]))

    # dimensions much match when being collapsed
    @testing.numpy_cupy_raises()
    def test_invalid_diagonal1(self, xp):
        xp.einsum('ii', xp.arange(6).reshape(2, 3))

    @testing.numpy_cupy_raises()
    def test_invalid_diagonal2(self, xp):
        xp.einsum('ii->', xp.arange(6).reshape(2, 3))

    @testing.numpy_cupy_raises()
    def test_invalid_diagonal3(self, xp):
        xp.einsum('ii', xp.arange(3).reshape(1, 3))

    @testing.numpy_cupy_raises()
    def test_dim_mismatch_char1(self, xp):
        xp.einsum('i,i', xp.arange(2), xp.arange(3))

    @testing.numpy_cupy_raises()
    def test_dim_mismatch_ellipsis1(self, xp):
        xp.einsum('...,...', xp.arange(2), xp.arange(3))

    @testing.numpy_cupy_raises()
    def test_dim_mismatch_ellipsis2(self, xp):
        a = xp.arange(12).reshape(2, 3, 2)
        xp.einsum('i...,...i', a, a)

    @testing.numpy_cupy_raises()
    def test_dim_mismatch_ellipsis3(self, xp):
        a = xp.arange(12).reshape(2, 3, 2)
        xp.einsum('...,...', a, a[:, :2])

    # invalid -> operator
    @testing.numpy_cupy_raises()
    def test_invalid_arrow1(self, xp):
        xp.einsum('i-i', xp.array([0, 0]))

    @testing.numpy_cupy_raises()
    def test_invalid_arrow2(self, xp):
        xp.einsum('i>i', xp.array([0, 0]))

    @testing.numpy_cupy_raises()
    def test_invalid_arrow3(self, xp):
        xp.einsum('i->->i', xp.array([0, 0]))

    @testing.numpy_cupy_raises()
    def test_invalid_arrow4(self, xp):
        xp.einsum('i-', xp.array([0, 0]))


class TestListArgEinSumError(unittest.TestCase):

    @testing.numpy_cupy_raises()
    def test_invalid_sub1(self, xp):
        xp.einsum(xp.arange(2), [None])

    @testing.numpy_cupy_raises()
    def test_invalid_sub2(self, xp):
        xp.einsum(xp.arange(2), [0], [1])

    @testing.numpy_cupy_raises()
    def test_invalid_sub3(self, xp):
        xp.einsum(xp.arange(2), [Ellipsis, 0, Ellipsis])

    @testing.numpy_cupy_raises()
    def test_dim_mismatch1(self, xp):
        xp.einsum(xp.arange(2), [0], xp.arange(3), [0])

    @testing.numpy_cupy_raises()
    def test_dim_mismatch2(self, xp):
        xp.einsum(xp.arange(2), [0], xp.arange(3), [0], [0])

    @testing.numpy_cupy_raises()
    def test_dim_mismatch3(self, xp):
        xp.einsum(xp.arange(6).reshape(2, 3), [0, 0])

    @testing.numpy_cupy_raises()
    def test_too_many_dims1(self, xp):
        xp.einsum(3, [0])

    @testing.numpy_cupy_raises()
    def test_too_many_dims2(self, xp):
        xp.einsum(xp.arange(2), [0, 1])

    @testing.numpy_cupy_raises()
    def test_too_many_dims3(self, xp):
        xp.einsum(xp.arange(6).reshape(2, 3), [Ellipsis, 0, 1, 2])


@testing.parameterize(*augument_einsum_testcases(
    {'shape_a': (2, 3), 'subscripts': 'ij'},  # do nothing
    {'shape_a': (2, 3), 'subscripts': '...'},  # do nothing
    {'shape_a': (2, 3), 'subscripts': 'ji'},  # transpose
    {'shape_a': (3, 3), 'subscripts': 'ii->i'},  # diagonal 2d
    {'shape_a': (3, 3, 3), 'subscripts': 'jii->ij'},  # partial diagonal 3d
    {'shape_a': (3, 3, 3), 'subscripts': 'iji->ij'},  # partial diagonal 3d
    {'shape_a': (3, 3, 3), 'subscripts': '...ii->...i'},  # partial diagonal 3d
    {'shape_a': (3, 3, 3), 'subscripts': 'iii->i'},  # diagonal 3d
    {'shape_a': (2, 3, 4), 'subscripts': 'ijk->jik'},  # swap axes
    {'shape_a': (2, 3, 4), 'subscripts': 'ijk->kij'},  # swap axes
    {'shape_a': (2, 3, 4), 'subscripts': 'ijk->ikj'},  # swap axes
    {'shape_a': (2, 3, 4), 'subscripts': 'kji->ikj'},  # swap axes
    {'shape_a': (2, 3, 4), 'subscripts': 'j...i->i...j'},  # swap axes
    {'shape_a': (3,), 'subscripts': 'i->'},  # sum
    {'shape_a': (3, 3), 'subscripts': 'ii'},  # trace
    {'shape_a': (2, 2, 2, 2), 'subscripts': 'ijkj->kij'},
    {'shape_a': (2, 2, 2, 2), 'subscripts': 'ijij->ij'},
    {'shape_a': (2, 2, 2, 2), 'subscripts': 'jiji->ij'},
    {'shape_a': (2, 2, 2, 2), 'subscripts': 'ii...->...'},  # trace
    {'shape_a': (2, 2, 2, 2), 'subscripts': 'i...i->...'},  # trace
    {'shape_a': (2, 2, 2, 2), 'subscripts': '...ii->...'},  # trace
    {'shape_a': (2, 2, 2, 2), 'subscripts': 'j...i->...'},  # sum

    {'shape_a': (2, 3), 'subscripts': 'ij->ij...'},  # do nothing
    {'shape_a': (2, 3), 'subscripts': 'ij->i...j'},  # do nothing
    {'shape_a': (2, 3), 'subscripts': 'ij->...ij'},  # do nothing
    {'shape_a': (2, 3), 'subscripts': 'ij...->ij'},  # do nothing
    {'shape_a': (2, 3), 'subscripts': 'i...j->ij'},  # do nothing

    {'shape_a': (), 'subscripts': ''},  # do nothing
    {'shape_a': (), 'subscripts': '->'},  # do nothing
))
class TestEinSumUnaryOperation(unittest.TestCase):

    @testing.for_all_dtypes()
    @testing.numpy_cupy_allclose(contiguous_check=False)
    def test_einsum_unary(self, xp, dtype):
        a = testing.shaped_arange(self.shape_a, xp, dtype)
        out = xp.einsum(self.subscripts, a)
        if xp is not numpy:
            optimized_out = xp.einsum(self.subscripts, a, optimize=True)
            testing.assert_allclose(optimized_out, out)
        return out

    @testing.with_requires('numpy>=1.10')
    @testing.for_all_dtypes()
    @testing.numpy_cupy_equal()
    def test_einsum_unary_views(self, xp, dtype):
        a = testing.shaped_arange(self.shape_a, xp, dtype)
        b = xp.einsum(self.subscripts, a)

        return b.ndim == 0 or b.base is a

    @testing.for_all_dtypes_combination(
        ['dtype_a', 'dtype_out'],
        no_complex=True)  # avoid ComplexWarning
    @testing.numpy_cupy_allclose(contiguous_check=False)
    def test_einsum_unary_dtype(self, xp, dtype_a, dtype_out):
        if not numpy.can_cast(dtype_a, dtype_out):
            # skip this combination
            return xp.array([])

        a = testing.shaped_arange(self.shape_a, xp, dtype_a)
        return xp.einsum(self.subscripts, a, dtype=dtype_out)


class TestEinSumUnaryOperationWithScalar(unittest.TestCase):
    @testing.for_all_dtypes()
    @testing.numpy_cupy_allclose()
    def test_scalar_int(self, xp, dtype):
        return xp.asarray(xp.einsum('->', 2, dtype=dtype))

    @testing.for_all_dtypes()
    @testing.numpy_cupy_allclose()
    def test_scalar_float(self, xp, dtype):
        return xp.asarray(xp.einsum('', 2.0, dtype=dtype))


@testing.parameterize(*augument_einsum_testcases(
    # dot vecvec
    {'shape_a': (3,), 'shape_b': (3,),
     'subscripts': 'i,i'},
    # outer
    {'shape_a': (2,), 'shape_b': (3,),
     'subscripts': 'i,j'},
    # dot matvec
    {'shape_a': (2, 3), 'shape_b': (3,),
     'subscripts': 'ij,j'},
    {'shape_a': (2, 3), 'shape_b': (2,),
     'subscripts': 'ij,i'},
    # dot matmat
    {'shape_a': (2, 3), 'shape_b': (3, 4),
     'subscripts': 'ij,jk'},
    # tensordot
    {'shape_a': (3, 4, 2), 'shape_b': (4, 3, 2),
     'subscripts': 'ijk, jil -> kl'},
    {'shape_a': (3, 4, 2), 'shape_b': (4, 2, 3),
     'subscripts': 'i...,...k->ki...'},
    {'shape_a': (3, 4, 2), 'shape_b': (4, 3, 2),
     'subscripts': 'ij...,ji...->i...'},
    # trace and tensordot and diagonal
    {'shape_a': (2, 3, 2, 4), 'shape_b': (3, 2, 2),
     'subscripts': 'ijil,jkk->kj'},
    {'shape_a': (2, 4, 2, 3), 'shape_b': (3, 2, 4),
     'subscripts': 'i...ij,ji...->...j'},
    # broadcast
    {'shape_a': (2, 3, 4), 'shape_b': (3,),
     'subscripts': 'ij...,j...->ij...'},
    {'shape_a': (2, 3, 4), 'shape_b': (3,),
     'subscripts': 'ij...,...j->ij...'},
    {'shape_a': (2, 3, 4), 'shape_b': (3,),
     'subscripts': 'ij...,j->ij...'},
    {'shape_a': (4, 3), 'shape_b': (3, 2),
     'subscripts': 'ik...,k...->i...'},
    {'shape_a': (4, 3), 'shape_b': (3, 2),
     'subscripts': 'ik...,...kj->i...j'},
    {'shape_a': (4, 3), 'shape_b': (3, 2),
     'subscripts': '...k,kj'},
    {'shape_a': (4, 3), 'shape_b': (3, 2),
     'subscripts': 'ik,k...->i...'},
    {'shape_a': (2, 3, 4, 5), 'shape_b': (4,),
     'subscripts': 'ijkl,k'},
    {'shape_a': (2, 3, 4, 5), 'shape_b': (4,),
     'subscripts': '...kl,k'},
    {'shape_a': (2, 3, 4, 5), 'shape_b': (4,),
     'subscripts': '...kl,k...'},
    {'shape_a': (1, 1, 1, 2, 3, 2), 'shape_b': (2, 3, 2, 2),
     'subscripts': '...lmn,lmno->...o'},
))
class TestEinSumBinaryOperation(unittest.TestCase):
    @testing.for_all_dtypes_combination(
        ['dtype_a', 'dtype_b'],
        no_float16=True)  # Avoid numpy issue #10899
    @testing.numpy_cupy_allclose(contiguous_check=False)
    def test_einsum_binary(self, xp, dtype_a, dtype_b):
        a = testing.shaped_arange(self.shape_a, xp, dtype_a)
        b = testing.shaped_arange(self.shape_b, xp, dtype_b)
        return xp.einsum(self.subscripts, a, b)


class TestEinSumBinaryOperationWithScalar(unittest.TestCase):
    @testing.for_all_dtypes()
    @testing.numpy_cupy_allclose(contiguous_check=False)
    def test_scalar_1(self, xp, dtype):
        shape_a = (2,)
        a = testing.shaped_arange(shape_a, xp, dtype)
        return xp.asarray(xp.einsum(',i->', 3, a))

    @testing.for_all_dtypes()
    @testing.numpy_cupy_allclose(contiguous_check=False)
    def test_scalar_2(self, xp, dtype):
        shape_a = (2,)
        a = testing.shaped_arange(shape_a, xp, dtype)
        return xp.asarray(xp.einsum('i,->', a, 4))


@testing.parameterize(*augument_einsum_testcases(
    {'shape_a': (2, 3), 'shape_b': (3, 4), 'shape_c': (4, 5),
     'subscripts': 'ij,jk,kl'},
    {'shape_a': (2, 4), 'shape_b': (2, 3), 'shape_c': (2,),
     'subscripts': 'ij,ik,i->ijk'},
    {'shape_a': (2, 4), 'shape_b': (3, 2), 'shape_c': (2,),
     'subscripts': 'ij,ki,i->jk'},
    {'shape_a': (2, 3, 4), 'shape_b': (2,), 'shape_c': (3, 4, 2),
     'subscripts': 'i...,i,...i->...i'},
    {'shape_a': (2, 3, 4), 'shape_b': (4, 3), 'shape_c': (3, 3, 4),
     'subscripts': 'a...,...b,c...->abc...'},
    {'shape_a': (2, 3, 4), 'shape_b': (3, 4), 'shape_c': (3, 3, 4),
     'subscripts': 'a...,...,c...->ac...'},
    {'shape_a': (3, 3, 4), 'shape_b': (4, 3), 'shape_c': (2, 3, 4),
     'subscripts': 'a...,...b,c...->abc...'},
    {'shape_a': (3, 3, 4), 'shape_b': (3, 4), 'shape_c': (2, 3, 4),
     'subscripts': 'a...,...,c...->ac...'},
))
class TestEinSumTernaryOperation(unittest.TestCase):
    @testing.for_all_dtypes_combination(
        ['dtype_a', 'dtype_b', 'dtype_c'],
        no_float16=True)  # Avoid numpy issue #10899
    @testing.numpy_cupy_allclose(contiguous_check=False)
    def test_einsum_ternary(self, xp, dtype_a, dtype_b, dtype_c):
        a = testing.shaped_arange(self.shape_a, xp, dtype_a)
        b = testing.shaped_arange(self.shape_b, xp, dtype_b)
        c = testing.shaped_arange(self.shape_c, xp, dtype_c)

        try:
            out = xp.einsum(self.subscripts, a, b, c, optimize=False)
        except TypeError:
            self.assertIs(xp, numpy)
            out = xp.einsum(self.subscripts, a, b, c)

        if xp is not numpy:  # Avoid numpy issues #11059, #11060
            for optimize in [
                    True,  # 'greedy'
                    'optimal',
                    ['einsum_path', (0, 1), (0, 1)],
                    ['einsum_path', (0, 2), (0, 1)],
                    ['einsum_path', (1, 2), (0, 1)],
            ]:
                optimized_out = xp.einsum(
                    self.subscripts, a, b, c, optimize=optimize)
                testing.assert_allclose(optimized_out, out)
        return out


@testing.parameterize(
    # memory constraint
    {'subscript': 'a,b,c->abc', 'opt': ('greedy', 0)},
    {'subscript': 'acdf,jbje,gihb,hfac', 'opt': ('greedy', 0)},
    # long paths
    {'subscript': 'acdf,jbje,gihb,hfac,gfac,gifabc,hfac', 'opt': True},
    {'subscript': 'chd,bde,agbc,hiad,bdi,cgh,agdb', 'opt': True},
    # edge cases
    {'subscript': 'eb,cb,fb->cef', 'opt': True},
    {'subscript': 'dd,fb,be,cdb->cef', 'opt': True},
    {'subscript': 'bca,cdb,dbf,afc->', 'opt': True},
    {'subscript': 'dcc,fce,ea,dbf->ab', 'opt': True},
    {'subscript': 'a,ac,ab,ad,cd,bd,bc->', 'opt': True},
)
@testing.with_requires('numpy>=1.12')
class TestEinSumLarge(unittest.TestCase):

    def setUp(self):
        chars = 'abcdefghij'
        sizes = numpy.array([2, 3, 4, 5, 4, 3, 2, 6, 5, 4, 3])
        size_dict = {}
        for size, char in zip(sizes, chars):
            size_dict[char] = size

        # Builds views based off initial operands
        string = self.subscript
        operands = [string]
        terms = string.split('->')[0].split(',')
        for term in terms:
            dims = [size_dict[x] for x in term]
            operands.append(numpy.random.rand(*dims))

        self.operands = operands

    @testing.numpy_cupy_allclose(contiguous_check=False)
    def test_einsum(self, xp):
        # I hope there's no problem with np.einsum for these cases...
<<<<<<< HEAD
        return xp.einsum(*self.operands, optimize=True)
=======
        return xp.einsum(*outer_test, optimize=self.opt)
>>>>>>> da359d2b
<|MERGE_RESOLUTION|>--- conflicted
+++ resolved
@@ -461,8 +461,4 @@
     @testing.numpy_cupy_allclose(contiguous_check=False)
     def test_einsum(self, xp):
         # I hope there's no problem with np.einsum for these cases...
-<<<<<<< HEAD
-        return xp.einsum(*self.operands, optimize=True)
-=======
-        return xp.einsum(*outer_test, optimize=self.opt)
->>>>>>> da359d2b
+        return xp.einsum(*self.operands, optimize=self.opt)