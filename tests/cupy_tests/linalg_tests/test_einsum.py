import itertools
import unittest

import numpy

import cupy
from cupy import testing


def product_dict(*parameters):  # from chainer.testing
    return [
        {k: v for dic in dicts for k, v in dic.items()}
        for dicts in itertools.product(*parameters)]


def _dec_shape(shape, dec):
    return tuple(1 if s == 1 else max(0, s - dec) for s in shape)


def _rand1_shape(shape, prob):
    # return tuple(1 if numpy.random.rand() < prob else s for s in shape)
    table = {}
    new_shape = []
    for s in shape:
        if s not in table:
            table[s] = 1 if numpy.random.rand() < prob else s
        new_shape.append(table[s])
    return tuple(new_shape)


def augument_einsum_testcases(*params):
    # rs = numpy.random.RandomState()
    for dec in range(3):
        for drop in [0, 0.2, 0.8]:
            for param in params:
                param_new = param.copy()
                for k in param.keys():
                    if k.startswith('shape_'):
                        param_new[k] = \
                            _rand1_shape(_dec_shape(param[k], dec), drop)
                param_new['_raw_params'] = {
                    'orig': param,
                    'dec': dec,
                    'drop': drop,
                }
                yield param_new


class TestEinSumError(unittest.TestCase):

    @testing.numpy_cupy_raises()
    def test_irregular_ellipsis1(self, xp):
        xp.einsum('..', xp.zeros((2, 2, 2)))

    @testing.numpy_cupy_raises()
    def test_irregular_ellipsis2(self, xp):
        xp.einsum('...i...', xp.zeros((2, 2, 2)))

    @testing.numpy_cupy_raises()
    def test_irregular_ellipsis3(self, xp):
        xp.einsum('i...->...i...', xp.zeros((2, 2, 2)))

    @testing.numpy_cupy_raises()
    def test_irregular_ellipsis4(self, xp):
        xp.einsum('...->', xp.zeros((2, 2, 2)))

    @testing.numpy_cupy_raises()
    def test_no_arguments(self, xp):
        xp.einsum()

    @testing.numpy_cupy_raises()
    def test_one_argument(self, xp):
        xp.einsum('')

    @testing.numpy_cupy_raises()
    def test_not_string_subject(self, xp):
        xp.einsum(0, 0)

    @testing.numpy_cupy_raises()
    def test_bad_argument(self, xp):
        xp.einsum('', 0, bad_arg=0)

    @testing.numpy_cupy_raises()
    def test_too_many_operands1(self, xp):
        xp.einsum('', 0, 0)

    @testing.numpy_cupy_raises()
    def test_too_many_operands2(self, xp):
        xp.einsum('i,j', xp.array([0, 0]), xp.array([0, 0]), xp.array([0, 0]))

    @testing.numpy_cupy_raises()
    def test_too_few_operands1(self, xp):
        xp.einsum(',', 0)

    @testing.numpy_cupy_raises()
    def test_many_dimension1(self, xp):
        xp.einsum('i', 0)

    @testing.numpy_cupy_raises()
    def test_many_dimension2(self, xp):
        xp.einsum('ij', xp.array([0, 0]))

    @testing.numpy_cupy_raises()
    def test_too_many_dimension3(self, xp):
        xp.einsum('ijk...->...', xp.arange(6).reshape(2, 3))

    @testing.numpy_cupy_raises()
    def test_too_few_dimension(self, xp):
        xp.einsum('i->i', xp.arange(6).reshape(2, 3))

    @testing.numpy_cupy_raises()
    def test_invalid_char1(self, xp):
        xp.einsum('i%', xp.array([0, 0]))

    @testing.numpy_cupy_raises()
    def test_invalid_char2(self, xp):
        xp.einsum('j$', xp.array([0, 0]))

    @testing.numpy_cupy_raises()
    def test_invalid_char3(self, xp):
        xp.einsum('i->&', xp.array([0, 0]))

    # output subscripts must appear in inumpy.t
    @testing.numpy_cupy_raises()
    def test_invalid_output_subscripts1(self, xp):
        xp.einsum('i->ij', xp.array([0, 0]))

    # output subscripts may only be specified once
    @testing.numpy_cupy_raises()
    def test_invalid_output_subscripts2(self, xp):
        xp.einsum('ij->jij', xp.array([[0, 0], [0, 0]]))

    # output subscripts must not incrudes comma
    @testing.numpy_cupy_raises()
    def test_invalid_output_subscripts3(self, xp):
        xp.einsum('ij->i,j', xp.array([[0, 0], [0, 0]]))

    # dimensions much match when being collapsed
    @testing.numpy_cupy_raises()
    def test_invalid_diagonal1(self, xp):
        xp.einsum('ii', xp.arange(6).reshape(2, 3))

    @testing.numpy_cupy_raises()
    def test_invalid_diagonal2(self, xp):
        xp.einsum('ii->', xp.arange(6).reshape(2, 3))

    @testing.numpy_cupy_raises()
    def test_invalid_diagonal3(self, xp):
        xp.einsum('ii', xp.arange(3).reshape(1, 3))

    # invalid -> operator
    @testing.numpy_cupy_raises()
    def test_invalid_arrow1(self, xp):
        xp.einsum('i-i', xp.array([0, 0]))

    @testing.numpy_cupy_raises()
    def test_invalid_arrow2(self, xp):
        xp.einsum('i>i', xp.array([0, 0]))

    @testing.numpy_cupy_raises()
    def test_invalid_arrow3(self, xp):
        xp.einsum('i->->i', xp.array([0, 0]))

    @testing.numpy_cupy_raises()
    def test_invalid_arrow4(self, xp):
        xp.einsum('i-', xp.array([0, 0]))


@testing.parameterize(*augument_einsum_testcases(
    {'shape_a': (2, 3), 'subscripts': 'ij'},  # do nothing
    {'shape_a': (2, 3), 'subscripts': '...'},  # do nothing
    {'shape_a': (2, 3), 'subscripts': 'ji'},  # transpose
    {'shape_a': (3, 3), 'subscripts': 'ii->i'},  # diagonal 2d
    {'shape_a': (3, 3, 3), 'subscripts': 'jii->ij'},  # partial diagonal 3d
    {'shape_a': (3, 3, 3), 'subscripts': 'iji->ij'},  # partial diagonal 3d
    {'shape_a': (3, 3, 3), 'subscripts': '...ii->...i'},  # partial diagonal 3d
    {'shape_a': (3, 3, 3), 'subscripts': 'iii->i'},  # diagonal 3d
    {'shape_a': (2, 3, 4), 'subscripts': 'ijk->jik'},  # swap axes
    {'shape_a': (2, 3, 4), 'subscripts': 'ijk->kij'},  # swap axes
    {'shape_a': (2, 3, 4), 'subscripts': 'ijk->ikj'},  # swap axes
    {'shape_a': (2, 3, 4), 'subscripts': 'kji->ikj'},  # swap axes
    {'shape_a': (2, 3, 4), 'subscripts': 'j...i->i...j'},  # swap axes
    {'shape_a': (3,), 'subscripts': 'i->'},  # sum
    {'shape_a': (3, 3), 'subscripts': 'ii'},  # trace
    {'shape_a': (2, 2, 2, 2), 'subscripts': 'ijkj->kij'},
    {'shape_a': (2, 2, 2, 2), 'subscripts': 'ijij->ij'},
    {'shape_a': (2, 2, 2, 2), 'subscripts': 'jiji->ij'},
    {'shape_a': (2, 2, 2, 2), 'subscripts': 'ii...->...'},  # trace
    {'shape_a': (2, 2, 2, 2), 'subscripts': 'i...i->...'},  # trace
    {'shape_a': (2, 2, 2, 2), 'subscripts': '...ii->...'},  # trace
    {'shape_a': (2, 2, 2, 2), 'subscripts': 'j...i->...'},  # sum

    {'shape_a': (2, 3), 'subscripts': 'ij->ij...'},  # do nothing
    {'shape_a': (2, 3), 'subscripts': 'ij->i...j'},  # do nothing
    {'shape_a': (2, 3), 'subscripts': 'ij->...ij'},  # do nothing
    {'shape_a': (2, 3), 'subscripts': 'ij...->ij'},  # do nothing
    {'shape_a': (2, 3), 'subscripts': 'i...j->ij'},  # do nothing

    {'shape_a': (), 'subscripts': ''},  # do nothing
    {'shape_a': (), 'subscripts': '->'},  # do nothing
))
class TestEinSumUnaryOperation(unittest.TestCase):

    @testing.for_all_dtypes()
    @testing.numpy_cupy_allclose(contiguous_check=False)
    def test_einsum_unary(self, xp, dtype):
        a = testing.shaped_arange(self.shape_a, xp, dtype)
        return xp.einsum(self.subscripts, a)

    @testing.with_requires('numpy>=1.10')
    @testing.for_all_dtypes()
    @testing.numpy_cupy_allclose(contiguous_check=False)
    def test_einsum_unary_views(self, xp, dtype):
        a = testing.shaped_arange(self.shape_a, xp, dtype)
        b = xp.einsum(self.subscripts, a)

        if b.ndim != 0:  # scalar is returned if numpy
            b[...] = 0
        return a

    @testing.for_all_dtypes_combination(
        ['dtype_a', 'dtype_out'],
        no_complex=True)  # avoid ComplexWarning
    @testing.numpy_cupy_allclose(contiguous_check=False)
    def test_einsum_unary_dtype(self, xp, dtype_a, dtype_out):
        if not numpy.can_cast(dtype_a, dtype_out):
            # skip this combination
            return xp.array([])

        a = testing.shaped_arange(self.shape_a, xp, dtype_a)
        return xp.einsum(self.subscripts, a, dtype=dtype_out)


class TestEinSumUnaryOperationWithScalar(unittest.TestCase):
    @testing.for_all_dtypes()
    @testing.numpy_cupy_allclose()
    def test_scalar_int(self, xp, dtype):
        return xp.asarray(xp.einsum('', 2, dtype=dtype))

    @testing.for_all_dtypes()
    @testing.numpy_cupy_allclose()
    def test_scalar_float(self, xp, dtype):
        return xp.asarray(xp.einsum('', 2.0, dtype=dtype))


@testing.parameterize(*augument_einsum_testcases(
    # outer
    {'shape_a': (2,), 'shape_b': (3,),
     'subscripts': 'i,j'},
    # dot matvec
    {'shape_a': (2, 3), 'shape_b': (3,),
     'subscripts': 'ij,j'},
    {'shape_a': (2, 3), 'shape_b': (2,),
     'subscripts': 'ij,i'},
    # dot matmat
    {'shape_a': (2, 3), 'shape_b': (3, 4),
     'subscripts': 'ij,jk'},
    # tensordot
    {'shape_a': (3, 4, 2), 'shape_b': (4, 3, 2),
     'subscripts': 'ijk, jil -> kl'},
    {'shape_a': (3, 4, 2), 'shape_b': (4, 2, 3),
     'subscripts': 'i...,...k->ki...'},
    {'shape_a': (3, 4, 2), 'shape_b': (4, 3, 2),
     'subscripts': 'ij...,ji...->i...'},
    # trace and tensordot and diagonal
    {'shape_a': (2, 3, 2, 4), 'shape_b': (3, 2, 2),
     'subscripts': 'ijil,jkk->kj'},
    {'shape_a': (2, 4, 2, 3), 'shape_b': (3, 2, 4),
     'subscripts': 'i...ij,ji...->...j'},
    # broadcast
    {'shape_a': (2, 3, 4), 'shape_b': (3,),
     'subscripts': 'ij...,j...->ij...'},
    {'shape_a': (2, 3, 4), 'shape_b': (3,),
     'subscripts': 'ij...,...j->ij...'},
    {'shape_a': (2, 3, 4), 'shape_b': (3,),
     'subscripts': 'ij...,j->ij...'},
    {'shape_a': (4, 3), 'shape_b': (3, 2),
     'subscripts': 'ik...,k...->i...'},
    {'shape_a': (4, 3), 'shape_b': (3, 2),
     'subscripts': 'ik...,...kj->i...j'},
    {'shape_a': (4, 3), 'shape_b': (3, 2),
     'subscripts': '...k,kj'},
    {'shape_a': (4, 3), 'shape_b': (3, 2),
     'subscripts': 'ik,k...->i...'},
    {'shape_a': (2, 3, 4, 5), 'shape_b': (4,),
     'subscripts': 'ijkl,k'},
    {'shape_a': (2, 3, 4, 5), 'shape_b': (4,),
     'subscripts': '...kl,k'},
    {'shape_a': (2, 3, 4, 5), 'shape_b': (4,),
     'subscripts': '...kl,k...'},
    {'shape_a': (1, 1, 1, 2, 3, 2), 'shape_b': (2, 3, 2, 2),
     'subscripts': '...lmn,lmno->...o'},
))
class TestEinSumBinaryOperation(unittest.TestCase):
    @testing.for_all_dtypes_combination(
        ['dtype_a', 'dtype_b'],
        no_float16=True)  # Avoid numpy issue #10899
    @testing.numpy_cupy_allclose(contiguous_check=False)
    def test_einsum_binary(self, xp, dtype_a, dtype_b):
        a = testing.shaped_arange(self.shape_a, xp, dtype_a)
        b = testing.shaped_arange(self.shape_b, xp, dtype_b)
        return xp.einsum(self.subscripts, a, b)


class TestEinSumBinaryOperationWithScalar(unittest.TestCase):
    @testing.for_all_dtypes()
    @testing.numpy_cupy_allclose(contiguous_check=False)
    def test_scalar_1(self, xp, dtype):
        shape_a = (2,)
        a = testing.shaped_arange(shape_a, xp, dtype)
        return xp.asarray(xp.einsum(',i->', 3, a))

    @testing.for_all_dtypes()
    @testing.numpy_cupy_allclose(contiguous_check=False)
    def test_scalar_2(self, xp, dtype):
        shape_a = (2,)
        a = testing.shaped_arange(shape_a, xp, dtype)
        return xp.asarray(xp.einsum('i,->', a, 4))


@testing.parameterize(*augument_einsum_testcases(
<<<<<<< HEAD
*product_dict(testing.product(
    {
        'dtype_map': [(0, 0, 1), (0, 1, 0), (1, 0, 0)],
        'optimize': [
            False,
            True,  # 'greedy'
            'optimal',
            ['einsum_path', (0, 1), (0, 1)],
            ['einsum_path', (0, 2), (0, 1)],
            ['einsum_path', (1, 2), (0, 1)],
        ],
    }
), [
=======
>>>>>>> f93980fa
    {'shape_a': (2, 3), 'shape_b': (3, 4), 'shape_c': (4, 5),
     'subscripts': 'ij,jk,kl'},
    {'shape_a': (2, 4), 'shape_b': (2, 3), 'shape_c': (2,),
     'subscripts': 'ij,ik,i->ijk'},
    {'shape_a': (2, 4), 'shape_b': (3, 2), 'shape_c': (2,),
     'subscripts': 'ij,ki,i->jk'},
    {'shape_a': (2, 3, 4), 'shape_b': (2,), 'shape_c': (3, 4, 2),
     'subscripts': 'i...,i,...i->...i'},
))
class TestEinSumTernaryOperation(unittest.TestCase):
    @testing.for_all_dtypes_combination(
        ['dtype_a', 'dtype_b', 'dtype_c'],
        no_float16=True)  # Avoid numpy issue #10899
    @testing.numpy_cupy_allclose(contiguous_check=False)
<<<<<<< HEAD
    def test_einsum_ternary(self, xp, dtype_x, dtype_y):
        if self.skip_overflow and (dtype_x in self.skip_dtypes or
                                   dtype_y in self.skip_dtypes):
            return xp.array([])
        dtypes = [[dtype_x, dtype_y][self.dtype_map[i]] for i in range(3)]
        a = testing.shaped_arange(self.shape_a, xp, dtypes[0])
        b = testing.shaped_arange(self.shape_b, xp, dtypes[1])
        c = testing.shaped_arange(self.shape_c, xp, dtypes[2])
        # Avoid numpy issue #10930
        a.ravel()[:1] = 1
        b.ravel()[:1] = 1
        c.ravel()[:1] = 1
        if xp == cupy:
            return xp.einsum(self.subscripts, a, b, c, optimize=self.optimize)
        else:
            return xp.einsum(self.subscripts, a, b, c)
=======
    def test_einsum_ternary(self, xp, dtype_a, dtype_b, dtype_c):
        a = testing.shaped_arange(self.shape_a, xp, dtype_a)
        b = testing.shaped_arange(self.shape_b, xp, dtype_b)
        c = testing.shaped_arange(self.shape_c, xp, dtype_c)

        out = xp.einsum(self.subscripts, a, b, c, optimize=False)

        if xp is not numpy:  # Avoid numpy issues #11059, #11060
            for optimize in [
                    False,
                    True,  # 'greedy'
                    'optimal',
                    ['einsum_path', (0, 1), (0, 1)],
                    ['einsum_path', (0, 2), (0, 1)],
                    ['einsum_path', (1, 2), (0, 1)],
            ]:
                optimized_out = xp.einsum(
                    self.subscripts, a, b, c, optimize=optimize)
                testing.assert_allclose(optimized_out, out)
        return out
>>>>>>> f93980fa


# testing.run_module(__name__, __file__)<|MERGE_RESOLUTION|>--- conflicted
+++ resolved
@@ -319,22 +319,6 @@
 
 
 @testing.parameterize(*augument_einsum_testcases(
-<<<<<<< HEAD
-*product_dict(testing.product(
-    {
-        'dtype_map': [(0, 0, 1), (0, 1, 0), (1, 0, 0)],
-        'optimize': [
-            False,
-            True,  # 'greedy'
-            'optimal',
-            ['einsum_path', (0, 1), (0, 1)],
-            ['einsum_path', (0, 2), (0, 1)],
-            ['einsum_path', (1, 2), (0, 1)],
-        ],
-    }
-), [
-=======
->>>>>>> f93980fa
     {'shape_a': (2, 3), 'shape_b': (3, 4), 'shape_c': (4, 5),
      'subscripts': 'ij,jk,kl'},
     {'shape_a': (2, 4), 'shape_b': (2, 3), 'shape_c': (2,),
@@ -349,24 +333,6 @@
         ['dtype_a', 'dtype_b', 'dtype_c'],
         no_float16=True)  # Avoid numpy issue #10899
     @testing.numpy_cupy_allclose(contiguous_check=False)
-<<<<<<< HEAD
-    def test_einsum_ternary(self, xp, dtype_x, dtype_y):
-        if self.skip_overflow and (dtype_x in self.skip_dtypes or
-                                   dtype_y in self.skip_dtypes):
-            return xp.array([])
-        dtypes = [[dtype_x, dtype_y][self.dtype_map[i]] for i in range(3)]
-        a = testing.shaped_arange(self.shape_a, xp, dtypes[0])
-        b = testing.shaped_arange(self.shape_b, xp, dtypes[1])
-        c = testing.shaped_arange(self.shape_c, xp, dtypes[2])
-        # Avoid numpy issue #10930
-        a.ravel()[:1] = 1
-        b.ravel()[:1] = 1
-        c.ravel()[:1] = 1
-        if xp == cupy:
-            return xp.einsum(self.subscripts, a, b, c, optimize=self.optimize)
-        else:
-            return xp.einsum(self.subscripts, a, b, c)
-=======
     def test_einsum_ternary(self, xp, dtype_a, dtype_b, dtype_c):
         a = testing.shaped_arange(self.shape_a, xp, dtype_a)
         b = testing.shaped_arange(self.shape_b, xp, dtype_b)
@@ -387,7 +353,6 @@
                     self.subscripts, a, b, c, optimize=optimize)
                 testing.assert_allclose(optimized_out, out)
         return out
->>>>>>> f93980fa
 
 
 # testing.run_module(__name__, __file__)